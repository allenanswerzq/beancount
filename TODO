--- conflicted
+++ resolved
@@ -11,13 +11,10 @@
       b.core.getters -> b.ops.realization (does it add deps?)
       b.core.realization -> b.ops.realization (does it add deps?)
 
-<<<<<<< HEAD
+  - Define a C extension module to implement D().
   - Make Amount and other basic classes descendants of tuple because
     this makes their attributes truly immutable. Do this! You may
     find bugs.
-=======
-  - Define a C extension module to implement D().
->>>>>>> 6527c944
 
 
 * Explicit Tolerance
