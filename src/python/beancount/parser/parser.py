--- conflicted
+++ resolved
@@ -24,783 +24,6 @@
 hashsrc.check_parser_source_files()
 
 
-<<<<<<< HEAD
-__sanity_checks__ = False
-
-# FIXME: This environment variable enables temporary support for negative
-# prices. If you've updated across 2015-01-10 and you're getting a lot of
-# errors, you need to fix all the signs on your @@ total price values (they are
-# to be positive only). Just set this environment variable to disable this
-# change if you need to post-pone this.
-__allow_negative_prices__ = os.environ.get('BEANCOUNT_ALLOW_NEGATIVE_PRICES', False)
-
-
-ParserError = collections.namedtuple('ParserError', 'source message entry')
-ParserSyntaxError = collections.namedtuple('ParserSyntaxError', 'source message entry')
-
-DeprecatedError = collections.namedtuple('DeprecatedError', 'source message entry')
-
-
-
-# Temporary holder for key-value pairs.
-KeyValue = collections.namedtuple('KeyValue', 'key value')
-
-
-def valid_account_regexp(options):
-    """Build a regexp to validate account names from the options.
-
-    Args:
-      options: A dict of options, as per beancount.parser.options.
-    Returns:
-      A string, a regular expression that will match all account names.
-    """
-    names = map(options.__getitem__, ('name_assets',
-                                      'name_liabilities',
-                                      'name_equity',
-                                      'name_income',
-                                      'name_expenses'))
-    return re.compile('({})(:[A-Z][A-Za-z0-9\-]+)*$'.format('|'.join(names)))
-
-
-# A temporary data structure used during parsing to hold and accumulate the
-# fields being parsed on a transaction line. Because we want to be able to parse
-# these in arbitrary order, we have to accumulate the fields and then unpack
-# them intelligently in the transaction callback.
-#
-# Attributes:
-#  strings: a list of strings, for the payee and the narration.
-#  tags: a set object  of the tags to be applied to this transaction.
-#  links: a set of link strings to be applied to this transaction.
-#  has_pipe: True if a pipe has been seen somewhere in the list. This is used
-#    to issue an error if only a single string is present, because the PIPE
-#    character does not carry any special meaning anymore.
-TxnFields = collections.namedtuple('TxnFields', 'strings tags links has_pipe')
-
-
-class Builder(lexer.LexBuilder):
-    """A builder used by the lexer and grammar parser as callbacks to create
-    the data objects corresponding to rules parsed from the input file."""
-
-    def __init__(self, filename):
-        lexer.LexBuilder.__init__(self)
-
-        # A stack of the current active tags.
-        self.tags = []
-
-        # The result from running the parser, a list of entries.
-        self.entries = []
-
-        # Accumulated and unprocessed options.
-        self.options = copy.deepcopy(options.OPTIONS_DEFAULTS)
-
-        # Set the filename we're processing.
-        self.options['filename'] = filename
-
-        # Make the account regexp more restrictive than the default: check
-        # types.
-        self.account_regexp = valid_account_regexp(self.options)
-
-        # A display context builder.
-        self.dcontext = display_context.DisplayContext()
-        self.dcupdate = self.dcontext.update
-
-    def finalize(self):
-        """Finalize the parser, check for final errors and return the triple.
-
-        Returns:
-          A triple of
-            entries: A list of parsed directives, which may need completion.
-            errors: A list of errors, hopefully empty.
-            options_map: A dict of options.
-        """
-        # If the user left some tags unbalanced, issue an error.
-        for tag in self.tags:
-            meta = new_metadata(self.options['filename'], 0)
-            self.errors.append(
-                ParserError(meta, "Unbalanced tag: '{}'".format(tag), None))
-
-        return (self.get_entries(), self.errors, self.get_options())
-
-    def get_entries(self):
-        """Return the accumulated entries.
-
-        Returns:
-          A list of sorted directives.
-        """
-        return sorted(self.entries, key=data.entry_sortkey)
-
-    def get_options(self):
-        """Return the final options map.
-
-        Returns:
-          A dict of option names to options.
-        """
-        # Build and store the inferred DisplayContext instance.
-        self.options['display_context'] = self.dcontext
-
-        # Add the full list of seen commodities.
-        #
-        # IMPORTANT: This is currently where the list of all commodities seen
-        # from the parser lives. The
-        # beancount.core.getters.get_commodities_map() routine uses this to
-        # automatically generate a full list of directives. An alternative would
-        # be to implement a plugin that enforces the generate of these
-        # post-parsing so that they are always guaranteed to live within the
-        # flow of entries. This would allow us to keep all the data in that list
-        # of entries and to avoid depending on the options to store that output.
-        self.options['commodities'] = self.commodities
-
-        return self.options
-
-    def get_invalid_account(self):
-        """See base class."""
-        return account.join(self.options['name_equity'], 'InvalidAccountName')
-
-    def get_long_string_maxlines(self):
-        """See base class."""
-        return self.options['long_string_maxlines']
-
-    def store_result(self, entries):
-        """Start rule stores the final result here.
-
-        Args:
-          entries: A list of entries to store.
-        """
-        if entries:
-            self.entries = entries
-
-
-    def pushtag(self, tag):
-        """Push a tag on the current set of tags.
-
-        Note that this does not need to be stack ordered.
-
-        Args:
-          tag: A string, a tag to be added.
-        """
-        self.tags.append(tag)
-
-    def poptag(self, tag):
-        """Pop a tag off the current set of stacks.
-
-        Args:
-          tag: A string, a tag to be removed from the current set of tags.
-        """
-        try:
-            self.tags.remove(tag)
-        except ValueError:
-            meta = new_metadata(self.options['filename'], 0)
-            self.errors.append(
-                ParserError(meta, "Attempting to pop absent tag: '{}'".format(tag), None))
-
-    def option(self, filename, lineno, key, value):
-        """Process an option directive.
-
-        Args:
-          filename: current filename.
-          lineno: current line number.
-          key: option's key (str)
-          value: option's value
-        """
-        if key not in self.options:
-            meta = new_metadata(filename, lineno)
-            self.errors.append(
-                ParserError(meta, "Invalid option: '{}'".format(key), None))
-
-        elif key in options.READ_ONLY_OPTIONS:
-            meta = new_metadata(filename, lineno)
-            self.errors.append(
-                ParserError(meta, "Option '{}' may not be set".format(key), None))
-
-        else:
-            option_descriptor = options.OPTIONS[key]
-
-            # Issue a warning if the option is deprecated.
-            if option_descriptor.deprecated:
-                meta = new_metadata(filename, lineno)
-                self.errors.append(
-                    DeprecatedError(meta, option_descriptor.deprecated, None))
-
-            # Convert the value, if necessary.
-            if option_descriptor.converter:
-                try:
-                    value = option_descriptor.converter(value)
-                except ValueError as exc:
-                    meta = new_metadata(filename, lineno)
-                    self.errors.append(
-                        ParserError(meta,
-                                    "Error for option '{}': {}".format(key, exc),
-                                    None))
-                    return
-
-            option = self.options[key]
-            if isinstance(option, list):
-                # Append to a list of values.
-                option.append(value)
-
-            elif isinstance(option, dict):
-                # Set to a dict of values.
-                if not (isinstance(value, tuple) and len(value) == 2):
-                    self.errors.append(
-                        ParserError(
-                            meta, "Error for option '{}': {}".format(key, value), None))
-                    return
-                dict_key, dict_value = value
-                option[dict_key] = dict_value
-
-            elif isinstance(option, bool):
-                # Convert to a boolean.
-                if not isinstance(value, bool):
-                    value = (value.lower() in {'true', 'on'}) or (value == '1')
-                self.options[key] = value
-
-            else:
-                # Set the value.
-                self.options[key] = value
-
-            # Refresh the list of valid account regexps as we go along.
-            if key.startswith('name_'):
-                # Update the set of valid account types.
-                self.account_regexp = valid_account_regexp(self.options)
-
-    def include(self, filename, lineno, include_filename):
-        """Process an include directive.
-
-        Args:
-          filename: current filename.
-          lineno: current line number.
-          include_name: A string, the name of the file to include.
-        """
-        self.options['include'].append(include_filename)
-
-    def plugin(self, filename, lineno, plugin_name, plugin_config):
-        """Process a plugin directive.
-
-        Args:
-          filename: current filename.
-          lineno: current line number.
-          plugin_name: A string, the name of the plugin module to import.
-          plugin_config: A string or None, an optional configuration string to
-            pass in to the plugin module.
-        """
-        self.options['plugin'].append((plugin_name, plugin_config))
-
-    def amount(self, number, currency):
-        """Process an amount grammar rule.
-
-        Args:
-          number: a Decimal instance, the number of the amount.
-          currency: a currency object (a str, really, see CURRENCY above)
-        Returns:
-          An instance of Amount.
-        """
-        # Update the mapping that stores the parsed precisions.
-        # Note: This is relatively slow, adds about 70ms because of number.as_tuple().
-        self.dcupdate(number, currency)
-        return Amount(number, currency)
-
-    def lot_cost_date(self, cost, lot_date, istotal):
-        """Process a lot_cost_date grammar rule.
-
-        Args:
-          cost: an instance of Amount.
-          lot_date: either None or a datetime instance.
-        Returns:
-          A pair of the input. We do very little here.
-        """
-        assert isinstance(cost, Amount)
-        return (cost, lot_date, istotal)
-
-    def position(self, filename, lineno, amount, lot_cost_date):
-        """Process a position grammar rule.
-
-        Args:
-          filename: the current filename.
-          lineno: the current line number.
-          amount: an instance of Amount for the position.
-          lot_cost_date: a tuple of (cost, lot-date)
-        Returns:
-          A new instance of Position.
-        """
-        cost, lot_date, istotal = lot_cost_date if lot_cost_date else (None, None, False)
-
-        # We don't allow a cost nor a price of zero. (Conversion entries may use
-        # a price of zero as the only special case, but never for costs.)
-        if cost is not None:
-            if amount.number == ZERO:
-                meta = new_metadata(filename, lineno)
-                self.errors.append(
-                    ParserError(meta,
-                                'Amount is zero: "{}"'.format(amount), None))
-
-            if cost.number < ZERO:
-                meta = new_metadata(filename, lineno)
-                self.errors.append(
-                    ParserError(meta, 'Cost is negative: "{}"'.format(cost), None))
-
-        if istotal:
-            cost = amount_div(cost, abs(amount.number))
-        lot = Lot(amount.currency, cost, lot_date)
-
-        return Position(lot, amount.number)
-
-    def handle_list(self, object_list, new_object):
-        """Handle a recursive list grammar rule, generically.
-
-        Args:
-          object_list: the current list of objects.
-          new_object: the new object to be added.
-        Returns:
-          The new, updated list of objects.
-        """
-        if object_list is None:
-            object_list = []
-        if new_object is not None:
-            object_list.append(new_object)
-        return object_list
-
-    def build_parser_error(self, message, filename, lineno):
-        """Process an error rule. This is called from yyerror().
-
-        Args:
-          message: the message to be printed.
-          filename: the current filename
-          lineno: the current line number
-        Returns:
-        """
-        meta = new_metadata(filename, lineno)
-        self.errors.append(ParserSyntaxError(meta, message, None))
-
-    def open(self, filename, lineno, date, account, currencies, booking, kvlist):
-        """Process an open directive.
-
-        Args:
-          filename: The current filename.
-          lineno: The current line number.
-          date: A datetime object.
-          account: A string, the name of the account.
-          currencies: A list of constraint currencies.
-          booking: A string, the booking method, or None if none was specified.
-          kvlist: a list of KeyValue instances.
-        Returns:
-          A new Open object.
-        """
-        meta = new_metadata(filename, lineno, kvlist)
-        entry = Open(meta, date, account, currencies, booking)
-        if booking and booking not in BOOKING_METHODS:
-            self.errors.append(
-                ParserError(meta, "Invalid booking method: {}".format(booking), entry))
-        return entry
-
-    def close(self, filename, lineno, date, account, kvlist):
-        """Process a close directive.
-
-        Args:
-          filename: The current filename.
-          lineno: The current line number.
-          date: A datetime object.
-          account: A string, the name of the account.
-          kvlist: a list of KeyValue instances.
-        Returns:
-          A new Close object.
-        """
-        meta = new_metadata(filename, lineno, kvlist)
-        return Close(meta, date, account)
-
-    def commodity(self, filename, lineno, date, currency, kvlist):
-        """Process a close directive.
-
-        Args:
-          filename: The current filename.
-          lineno: The current line number.
-          date: A datetime object.
-          currency: A string, the commodity being declared.
-          kvlist: a list of KeyValue instances.
-        Returns:
-          A new Close object.
-        """
-        meta = new_metadata(filename, lineno, kvlist)
-        return Commodity(meta, date, currency)
-
-    def pad(self, filename, lineno, date, account, source_account, kvlist):
-        """Process a pad directive.
-
-        Args:
-          filename: The current filename.
-          lineno: The current line number.
-          date: A datetime object.
-          account: A string, the account to be padded.
-          source_account: A string, the account to pad from.
-          kvlist: a list of KeyValue instances.
-        Returns:
-          A new Pad object.
-        """
-        meta = new_metadata(filename, lineno, kvlist)
-        return Pad(meta, date, account, source_account)
-
-    def balance(self, filename, lineno, date, account, amount, tolerance, kvlist):
-        """Process an assertion directive.
-
-        We produce no errors here by default. We replace the failing ones in the
-        routine that does the verification later one, that these have succeeded
-        or failed.
-
-        Args:
-          filename: The current filename.
-          lineno: The current line number.
-          date: A datetime object.
-          account: A string, the account to balance.
-          amount: The expected amount, to be checked.
-          tolerance: The tolerance number.
-          kvlist: a list of KeyValue instances.
-        Returns:
-          A new Balance object.
-        """
-        diff_amount = None
-        meta = new_metadata(filename, lineno, kvlist)
-
-        # Only support explicit tolerance syntax if the experiment is enabled.
-        if (tolerance is not None and
-            not self.options["experiment_explicit_tolerances"]):
-            self.errors.append(
-                ParserError(meta, "Tolerance syntax is not supported", None))
-            tolerance = '__tolerance_syntax_not_supported__'
-
-        return Balance(meta, date, account, amount, tolerance, diff_amount)
-
-    def event(self, filename, lineno, date, event_type, description, kvlist):
-        """Process an event directive.
-
-        Args:
-          filename: the current filename.
-          lineno: the current line number.
-          date: a datetime object.
-          event_type: a str, the name of the event type.
-          description: a str, the event value, the contents.
-          kvlist: a list of KeyValue instances.
-        Returns:
-          A new Event object.
-        """
-        meta = new_metadata(filename, lineno, kvlist)
-        return Event(meta, date, event_type, description)
-
-    def price(self, filename, lineno, date, currency, amount, kvlist):
-        """Process a price directive.
-
-        Args:
-          filename: the current filename.
-          lineno: the current line number.
-          date: a datetime object.
-          currency: the currency to be priced.
-          amount: an instance of Amount, that is the price of the currency.
-          kvlist: a list of KeyValue instances.
-        Returns:
-          A new Price object.
-        """
-        meta = new_metadata(filename, lineno, kvlist)
-        return Price(meta, date, currency, amount)
-
-    def note(self, filename, lineno, date, account, comment, kvlist):
-        """Process a note directive.
-
-        Args:
-          filename: The current filename.
-          lineno: The current line number.
-          date: A datetime object.
-          account: A string, the account to attach the note to.
-          comment: A str, the note's comments contents.
-          kvlist: a list of KeyValue instances.
-        Returns:
-          A new Note object.
-        """
-        meta = new_metadata(filename, lineno, kvlist)
-        return Note(meta, date, account, comment)
-
-    def document(self, filename, lineno, date, account, document_filename, kvlist):
-        """Process a document directive.
-
-        Args:
-          filename: the current filename.
-          lineno: the current line number.
-          date: a datetime object.
-          account: an Account instance.
-          document_filename: a str, the name of the document file.
-          kvlist: a list of KeyValue instances.
-        Returns:
-          A new Document object.
-        """
-        meta = new_metadata(filename, lineno, kvlist)
-        if not path.isabs(document_filename):
-            document_filename = path.abspath(path.join(path.dirname(filename),
-                                                       document_filename))
-        return Document(meta, date, account, document_filename)
-
-    def key_value(self, key, value):
-        """Process a document directive.
-
-        Args:
-          filename: The current filename.
-          lineno: The current line number.
-          date: A datetime object.
-          account: A string, the account the document relates to.
-          document_filename: A str, the name of the document file.
-        Returns:
-          A new Document object.
-        """
-        return KeyValue(key, value)
-
-    def posting(self, filename, lineno, account, position, price, istotal, flag):
-        """Process a posting grammar rule.
-
-        Args:
-          filename: the current filename.
-          lineno: the current line number.
-          account: A string, the account of the posting.
-          position: An instance of Position from the grammar rule.
-          price: Either None, or an instance of Amount that is the cost of the position.
-          istotal: A bool, True if the price is for the total amount being parsed, or
-                   False if the price is for each lot of the position.
-          flag: A string, one-character, the flag associated with this posting.
-        Returns:
-          A new Posting object, with no parent entry.
-        """
-        # Prices may not be negative.
-        if not __allow_negative_prices__:
-            if price and price.number < ZERO:
-                meta = new_metadata(filename, lineno)
-                self.errors.append(
-                    ParserError(meta, (
-                        "Negative prices are not allowed: {} "
-                        "(see http://furius.ca/beancount/doc/bug-negative-prices "
-                        "for workaround)"
-                    ).format(price), None))
-                # Fix it and continue.
-                price.number = abs(price.number)
-
-        # If the price is specified for the entire amount, compute the effective
-        # price here and forget about that detail of the input syntax.
-        if istotal:
-            if position.number == ZERO:
-                number = ZERO
-            else:
-                if __allow_negative_prices__:
-                    number = price.number/position.number
-                else:
-                    number = price.number/abs(position.number)
-            price = Amount(number, price.currency)
-
-        # Note: Allow zero prices because we need them for round-trips for
-        # conversion entries.
-        #
-        # if price is not None and price.number == ZERO:
-        #     self.errors.append(
-        #         ParserError(meta, "Price is zero: {}".format(price), None))
-
-        meta = new_metadata(filename, lineno)
-        return Posting(None, account, position, price, chr(flag) if flag else None, meta)
-
-
-    def txn_field_new(self):
-        """Create a new TxnFields instance.
-
-        Returns:
-          An instance of TxnFields, initialized with expected attributes.
-        """
-        return TxnFields([], set(), set(), [])
-
-    def txn_field_TAG(self, txn_fields, tag):
-        """Add a tag to the TxnFields accumulator.
-
-        Args:
-          txn_fields: The current TxnFields accumulator.
-          tag: A string, the new tag to insert.
-        Returns:
-          An updated TxnFields instance.
-        """
-        txn_fields.tags.add(tag)
-        return txn_fields
-
-    def txn_field_LINK(self, txn_fields, link):
-        """Add a link to the TxnFields accumulator.
-
-        Args:
-          txn_fields: The current TxnFields accumulator.
-          link: A string, the new link to insert.
-        Returns:
-          An updated TxnFields instance.
-        """
-        txn_fields.links.add(link)
-        return txn_fields
-
-    def txn_field_STRING(self, txn_fields, string):
-        """Add a tag to the TxnFields accumulator.
-
-        Args:
-          txn_fields: The current TxnFields accumulator.
-          string: A string, the new string to insert in the list.
-        Returns:
-          An updated TxnFields instance.
-        """
-        txn_fields.strings.append(string)
-        return txn_fields
-
-    def txn_field_PIPE(self, txn_fields, _):
-        """Mark the PIPE as present, in order to raise a backwards compatibility error.
-
-        Args:
-          txn_fields: The current TxnFields accumulator.
-          _: This second argument is only there to prevent the caller method to
-             unbundle the arguments; if you call with only a tuple, it gets applied.
-             (I think this may be a bug in the Python C-API. When you upgrade to
-             Python 3.4, check if this is still the case.)
-        Returns:
-          An updated TxnFields instance.
-        """
-        # Note: we're using a list because it runs faster than creating a new
-        # tuple and there are possibly many of these.
-        txn_fields.has_pipe.append(1)
-        return txn_fields
-
-    def unpack_txn_strings(self, txn_fields, meta):
-        """Unpack a txn_fields accumulator to its payee and narration fields.
-
-        Args:
-          txn_fields: The current TxnFields accumulator.
-          meta: An AttrDict metadata for errors generated in this routine.
-        Returns:
-          A pair of (payee, narration) strings or None objects, or None, if
-          there was an error.
-        """
-        num_strings = len(txn_fields.strings)
-        if num_strings == 1:
-            payee, narration = None, txn_fields.strings[0]
-            if txn_fields.has_pipe:
-                self.errors.append(
-                    ParserError(meta,
-                                "One string with a | symbol yields only a narration: "
-                                "{}".format(txn_fields.strings), None))
-        elif num_strings == 2:
-            payee, narration = txn_fields.strings
-        elif num_strings == 0:
-            payee, narration = None, ""
-        else:
-            self.errors.append(
-                ParserError(meta,
-                            "Too many strings on transaction description: {}".format(
-                                txn_fields.strings), None))
-            return None
-        return payee, narration
-
-    def transaction(self, filename, lineno, date, flag, txn_fields, posting_or_kv_list):
-        """Process a transaction directive.
-
-        All the postings of the transaction are available at this point, and so the
-        the transaction is balanced here, incomplete postings are completed with the
-        appropriate position, and errors are being accumulated on the builder to be
-        reported later on.
-
-        This is the main routine that takes up most of the parsing time; be very
-        careful with modifications here, they have an impact on performance.
-
-        Args:
-          filename: the current filename.
-          lineno: the current line number.
-          date: a datetime object.
-          flag: a str, one-character, the flag associated with this transaction.
-          txn_fields: A tuple of transaction fields, which includes descriptions
-            (payee and narration), tags, and links.
-          posting_or_kv_list: a list of Posting or KeyValue instances, to be inserted in
-            this transaction, or None, if no postings have been declared.
-        Returns:
-          A new Transaction object.
-        """
-        meta = new_metadata(filename, lineno)
-
-        # Separate postings and key-valus.
-        postings = []
-        if posting_or_kv_list:
-            last_posting = None
-            for posting_or_kv in posting_or_kv_list:
-                if isinstance(posting_or_kv, Posting):
-                    postings.append(posting_or_kv)
-                    last_posting = posting_or_kv
-                else:
-                    if last_posting is None:
-                        value = meta.setdefault(posting_or_kv.key,
-                                                posting_or_kv.value)
-                        if value is not posting_or_kv.value:
-                            self.errors.append(ParserError(
-                                meta, "Duplicate metadata field on entry: {}".format(
-                                    posting_or_kv), None))
-                    else:
-                        if last_posting.meta is None:
-                            last_posting = last_posting._replace(meta={})
-                            postings.pop(-1)
-                            postings.append(last_posting)
-
-                        value = last_posting.meta.setdefault(posting_or_kv.key,
-                                                             posting_or_kv.value)
-                        if value is not posting_or_kv.value:
-                            self.errors.append(ParserError(
-                                meta, "Duplicate posting metadata field: {}".format(
-                                    posting_or_kv), None))
-
-        # Unpack the transaction fields.
-        payee_narration = self.unpack_txn_strings(txn_fields, meta)
-        if payee_narration is None:
-            return None
-        payee, narration = payee_narration
-
-        # We now allow a single posting when its balance is zero, so we
-        # commented out the check below. If a transaction has a single posting
-        # with a non-zero balance, it'll get caught below int he
-        # balance_incomplete_postings code.
-        #
-        # # Detect when a transaction does not have at least two legs.
-        # if postings is None or len(postings) < 2:
-        #     self.errors.append(
-        #         ParserError(meta,
-        #                     "Transaction with only one posting: {}".format(postings),
-        #                     None))
-        #     return None
-
-        # If there are no postings, make sure we insert a list object.
-        if postings is None:
-            postings = []
-
-        # Merge the tags from the stack with the explicit tags of this
-        # transaction, or make None.
-        tags = txn_fields.tags
-        assert isinstance(tags, (set, frozenset))
-        if self.tags:
-            tags.update(self.tags)
-        tags = frozenset(tags) if tags else None
-
-        # Make links to None if empty.
-        links = txn_fields.links
-        links = frozenset(links) if links else None
-
-        # Create the transaction. Note: we need to parent the postings.
-        entry = Transaction(meta, date, chr(flag),
-                            payee, narration, tags, links, postings)
-
-        # Balance incomplete auto-postings and set the parent link to this entry as well.
-        balance_errors = balance_incomplete_postings(entry, self.options)
-
-        if balance_errors:
-            self.errors.extend(balance_errors)
-
-        # Check that the balance actually is empty.
-        if __sanity_checks__:
-            residual = compute_residual(entry.postings)
-            tolerances = infer_tolerances(entry.postings, self.options)
-            assert residual.is_small(tolerances, self.options['default_tolerance']), (
-                "Invalid residual {}".format(residual))
-
-        return entry
-
-=======
->>>>>>> 4d3ee7d6
 
 def parse_file(filename, **kw):
     """Parse a beancount input file and return Ledger with the list of
