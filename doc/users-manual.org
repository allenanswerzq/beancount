Beancount User's Manual
* Introduction

This is a user's manual to Beancount, a double-entry bookkeeping system. In it,
we introduce the basic princples of double-entry bookkeeping from first
principles and go on to explain how to use Beancount to keep track of a ledger,
as a professional accountant would..

Beancount provides a computer language that allows you to enter all your
transactions in a text file and a web interface that renders, a balance sheet,
an income statement, and more, for various subsets of your transactions (views).
It works with an any and multiple currencies and even allows you to track
unusual things, like vacation hours, airmiles and rewards points, and anything
else, really.


* Motivation
** Why build a computer language?

A bookkeeping system provides conditions for a solution that involves a simple
computer language for many reasons.

Single-entry bookkeeping is largely insufficient if you're trying to track
everything holistically. Existing systems either limit themselves to expense
categories with little checking beyond "reconciling" which sometimes involves
freezing the past. If you're not doign the bookkeeping for a company, sometimes
just changing the past and fixing the mistakes where they occurred makes more
sense. More importantly, the single-entry mthod leaves us wanting for the
natural error-checking mechanism involved in the double-entry system.

The problem is also not solvable elegantly by using spreadsheets; the simple
data structure that forms the basis of the double-entry system infers either a
very sparse spreadsheet with accounts on one dimension and transactions on the
other. For real-world usage, this is impractical. Another iteration on this
theme would involve inserting the postings with two columns, one with the
account and one with the amount, but the varying number of columns and the
lookup code makes this inelegant as well. Plus, it's not obvious how you would
deal with a large number of currencies.

Programs that provide fancy graphical or web-based user interfaces are
inevitably awkward, due to the nature of the problem: each transaction is
organized by viewing it through the lens of one account's journal, but any of
the accounts present in its postings provide equally valid views. Ideally, what
you want, is just to look at the transaction. Organizing them for most
convenient input has little to do with the order in which they are to be
presented. Using text has a lot of advantages:

- You can easily used search-and-replace and/or sed to make global changes, for
  example, rename or reorganize your accounts;

- You can organize the transactions in the order that is most convenient for
  data entry;

- There are a number of existing tools to search the text;

- You can easily write various little tools to spit out the data syntax, i.e.,
  for importing from other file types, or converting from other systems.

- Text is inherently *open*, that is the file format is one that you can read
  your data from and store anywhere else, not a binary blob that becomes
  obsolete when the company that makes the software stops supporting it.

Finally, systems that attempt to automate the process of importing all your data
from automated sources (e.g., mint.com) have one major shortfall: most often
it's not very easy to add information for accounts that aren't automated. It is
my experience that in practice you will have some entries and account to track
that will not have a nice downloadable file format, or that simply don't have a
real-world counterpart. In order to produce a complete view of one's balance
sheet, it is important to be able to enter all of an individual's account within
a single system. In other words, custom accounts and manually entered
transactions do matter a lot.

For all the reasons mentioned above, we feel that a computer language is more
appropriate to express this data structure than a heavy piece of software with a
customized interface. Being able to easily bring up a text file and quickly type
in a few lines of text to add a transaction is great--it's fast and easy. The
ledger file provides a naturally open way to express one's data, and can be
source-controlled or shared between people as well. Multiple files can be merged
together, and scripted manipulations on a source file can be used to reorganize
one's data history. Furthermore, a read-only web interface that presents the
various reports one expects and allows the user to explore different views on
the dataset is sufficient for the purpose of viewing the data.


** File Format or Input Language?

Now, one may wonder where this is a computer language or a data format. After
all, the problem we're trying to solve is essentially that of creating a
transactions to postings to accounts data structure.

One should ask: what is the difference between a data file format and a
simple declarative computer language? I think the distinction is made by who is
the intended writer of this file; is it a human? or is it a computer?
If the intended writer is a human, I file the format under the computer
language rubric.

The thing is, ledger files are meant to be manicured by a human, at least
briefly eyeballed. While we are trying to automate as much of this process as
possible--well, the unpleasant bits, anyway--we do want to insure that we
review all the new transactions that we're adding to the ledger in order to
ensure correctness.


** Credits & History

John Wiegley's Ledger was the inspiration for the first version of Beancount.
His system is where much of the original ideas came from. When I first learned
about double-entry bookkeeping and realized that it could be the perfect method
to solve many of the tracking problems I was having, and after a quick
disappointment in the solutions that were available at the time (including
Gnucash, which at the time I could break very easily), I was quickly led to the
Ledger website. There, John laid out his vision for a text-based system, in
particular, the idea of doing away with credits and debits and just the signs,
and the basics of the convenient input syntax which allows you to omit the
amount of one of the postings. I got really excited and had various enthusiastic
discussions with him about his system and how I wanted to use it. There was some
cross-pollination of ideas and John was very receptive to ideas for adding new
features.

I was so intensely curious about bookkeeping that I began writing a Python
interface to Ledger. In the end I found myself rewriting the entire thing in
Python--not for dislike of Ledger but rather because it was simple enough that I
could do most of it in little time. One reason for doing so was that instead of
parsing the input file every time and generate one report to the console, I
would parse it once and then serve the various reports from the in-memory
database of transactions, requested via a web page. Therefore, I did not need
processing speed, so having to use C++ for performance reasons was not necessary
anymore, and I chose to just stick with a dynamic language, which allowed me to
add many features quickly. This became Beancount version 1, which stood on its
own and evolved its own set of experimental features.

My dream was to be able to quickly and easily manipulate these transaction
objects to get various views and breakdowns of the data. I don't think the first
implementation pushed the limits far enough, however; the code was substandard,
to be honest--I wrote it quickly--and making modifications to the system was
awkward. In particular, the way I originally implemented the tracking of capital
gains was inelegant and involved some manual counting. I was somewhat unhappy
with this, but it worked. It was also using ugly ad-hoc parser code in order to
remain reasonably compatible with Ledger syntax--I thought it would be
interesting to be able to share some common input syntax and use either system
for validation and maybe even to convert between them--and that made me weary of
making modifications to the syntax to evolve new features, so it stabilized for
a few years and I lost interest in adding new features.

But it was correct and it worked, mostly, so I used the system continuously from
2008 to 2013 to manage my own personal finances, my company's finances, and
joint property with my wife, in all the transaction detail; this was great. In
the summer of 2013, I had an epiphany and realized a correct and generalizable
way to implement capital gains, basically how to track positions held at a cost
and a set of simple rules for carrying out operations on them sensibly. I also
saw a better way to factor out the internal data structures, and decided to
break from the constraint of compatibility with Ledger and redesign the input
syntax in order to parse the input language using a lex/yacc generator, which
would allow me to easily evolve the input syntax without having to deal with
parsing issues, and to create ports to other languages more easily. In the
process, a much simpler and more consistent syntax emerged, and in a fit of
sweat and a few intense weekends I made re-implemented the entire thing from
scratch, without even looking at the previous version, clean-room. Beancount
version 2 was born, much better than th elast.

The result is what I think is an elegant design involving a small set of
objects, a design that could easily be replicated in other computer languages.
This is described in the accompanying design doc, for those who would have an
interest in making a rewrite (this would be welcome). While Ledger is a
fascinating project ebullient with complex ideas for expressing the problem of
bookkeeping, the second version of Beancount proposes a minimally simple design
that leaves out any feature that is not strictly necessary and aims at maximum
usability through a simple web interface and barely any command-line options.
Ledger's syntax implements many powerful features that trigger a lot of
implicitly-defined behaviour; in contrast, Beancount's design provides a less
expressive, lower-level syntax but one that closely matches the generated
in-memory data structure, and thus is perhaps more explicit in that way. I think
both projects have strengths and weaknesses.

Since I had more than 5 years worth of real-world usage experience with the
first version, I set myself a goal to remove all the features that I thought
weren't actually useful and introduced unnecessary complexity (like virtual
transactions, accounts not in the five groups, etc.), and to simplify the system
as much as possible without compromising on its usability. The result was a much
simpler to use and understand language and software, and the resulting data
structures and very simple to use, the processing more functional in nature, and
the internals of Beancount are very modular.

I separated out configuration directives used for importing and over many
iterations eventually figured out an elegant way to mostly automate imports and
automatically detect the various input files and convert them into my input
syntax. I also converted all my 6 years' worth of input data--thanks to some
very simple Python scripts to manipulate the file--and began using the new
version exclusively. It is now in a fully functional state, but I may have to
complete some documentation and examples. [2013-12-25]


* Double-Entry Bookkeeping
** Bookkeeping vs. Accounting

The system described here is a language for "bookkeeping." It is important to
highlight where it fits in the various functions encompassed by the term
"accounting."  Accounting could imply:

- Tracking various assets, liabilities, incomes and expenses
- Generating various aggregated reports of these accounts, such as balance
  sheet, an income statement, an equity statement, and others.
- Managing payroll cycles, and invoicing of clients
- Calculating taxes and managing tax liabilities
- Dealing with complex equity structures and/or distributions (beyond tracking
  capital gains of equity investments)

Surely, there is more. This software limits itself to the first two: it provides
a way to track and count changes in various account types, and renders balaance
sheets, income statements, and other reports. It is essentially little more than
a fancy calculator that aggregates amounts in various buckets. The mechanics
involved in this are generic enough to apply to any situation.

In order to address the more specific scenarios required by the other functions
of accounting, it provides access to a very simple data structure so you can
write scripts to perform specialized tasks as required.


** What is Double-Entry Bookkeeping?

The double-entry system is a METHOD OF COUNTING. It is wonderfully simple, yet
provides an intrinsic means of error checking a user's data entry, and naturally
lends itself to producing reports that are consistent and sensible; this is
probably why firms use this system all over the world. The only principle
involved is that each change in an account has to be counter-balanced by an
equivalent amount of changes in other accounts. Everything else, and I mean all
the other principles involved, derive from that rule. In the following sections,
we will attempt to explain this system from first principles.

** Accounts Are Buckets that Count Things

Let's begin with a basic introduction to what we'll call an "Account." An
account is like a bucket that can contains "things," (let's call these things
"Currencies"), and has a history of the changes in its contents. Picture an
account as a vertical timeline, where time increases as you move down the line.
For instance, let's define an Account to track the contents of a real-world
bank checking account:

    "Checking"
        |
        |
        |
        |
        v

We will draw the current contents of an account as a square box, which we'll
call a "balance":

    "Checking"
        |
   +------------+
   | 743.23 USD |
   +------------+
        |
        v

The notation I've chosen above implies that the "Checking" account contains
743.23 units of a thing I called "USD" (I implicitly mean a US dollar here, but
Beancount support counting any kind of thing, really; let's stick with dollars
for now, because we're all familiar with money).

Every time there is a *change* in an account, we will picture that as a rounded
box on its timeline:

    "Checking"
        |
   +------------+
   | 743.23 USD |
   +------------+
        |
    ,----------.
   ( -36.84 USD )
    `----------'
        |
   +-------------+
   | 706.39  USD |
   +-------------+
        |
        v

We call such a change a "Posting" on an account. Notice how the newer balance is
the sum of a previous balance and postings in between them. An account opens
with an empty balance, so can now assert that an account's balance is the sum of
all its associated postings since it was opened.

** Fundamental Principle of the Double-Entry System

The principle of the double-entry system can be summarized succinctly:

  "Any change in an account must be counterbalanced by an equivalent change in
  other accounts."

The way we implement this, is by grouping postings (changes) within another
object which we will call a "Transaction":

    "Checking"
        |
   +------------+
   | 743.23 USD |
   +------------+      .===================.
        |             _|"Dinner with Sasha"|
    ,----------.     / `==================='
   ( -36.84 USD )___/
    `----------'
        |
   +-------------+
   | 706.39  USD |
   +-------------+
        |
        v

Now, let's complete the transaction to include one more leg with the inverse
amount. We will declare another account, which we label "Restaurants," to
contain this other posting:

    "Checking"                                    "Restaurants"
        |                                               |
   +------------+                                       |
   | 743.23 USD |                                       |
   +------------+      .===================.            |
        |             _|"Dinner with Sasha"|_           |
    ,----------.     / `===================' \     ,----------.
   ( -36.84 USD )___/                         \___( +36.84 USD )
    `----------'                                   `----------'
        |                                               |
   +-------------+                                      |
   | 706.39  USD |                                      |
   +-------------+                                      v
        |
        v

Now we have a Transaction that contains two Postings, and the sum of all
postings is zero. Each change is counterbalanced by the other. If all changes in
all accounts are to be inserted as part of Transactions, another way to state
the fundamental principle of double-entry bookkeeping is:

  "The sum of all changes in the postings of a transaction has to be zero."

Beancount provides a way to enter such Transactions, and spits out errors when
this fundamental rule is violated. An almost valid syntax to enter the set of
changes above is:

  2013-12-28 * "Dinner with Sasha"
    Checking        -36.84 USD
    Restaurants      36.84 USD

Note that all transactions occur on a date. In actuality, Accounts must be
placed in one of 5 categories, but that is really *only* used for organizing
reports; this will be introduced in a bit. I want to emphasize this here:

  All Accounts in Beancount work the same way: they just count things.
  There is no difference between any account, any which way we label them.


** The Structure of Transactions

Transactions do not have to contain only two postings, they can contain as many
as necessary. The princple does not change: the sum of all postings must equal
zero. Let's assume in the Transaction above that a tip of 5 dollars was added
to the bill, and that the bookkeeper wants to take account of these separately.
We can easily add a new account for tips:

    "Checking"                                    "Restaurants"       "Tips"
        |                                               |               |
   +------------+                                       |               |
   | 743.23 USD |                                       |               |
   +------------+      .===================.___________ | _________     |
        |             ,|"Dinner with Sasha"|.           |          \    |
    ,----------.     / `===================' \     ,----------.    ,----------.
   ( -36.84 USD )___/                         \___( +31.84 USD )  (  +5.00 USD )
    `----------'                                   `----------'    `----------'
        |                                               |               |
   +-------------+                               +-------------+   +-------------+
   | 706.39  USD |                               |  31.84 USD  |   |   5.00 USD  |
   +-------------+                               +-------------+   +-------------+
        |                                               |               |
        v                                               v               v

Now this transaction has 3 legs:

  2013-12-28 * "Dinner with Sasha"
    Checking        -36.84 USD
    Restaurants      31.84 USD
    Tips              5.00 USD

The sum is still zero.

The Transaction is the fundamental data structure involved in Beancount, and 99%
of all the directives you will write are Transaction entries.


** Corollary of Balance Equilibrium

FIXME
sum of all is zero, so sum of balances is zeo



** Account Types

Accounts can be created in order to track a wide variety of things. Accounts
will naturally be created for each "real world" account in various institutions,
e.g, bank accounts, credit card accounts, mortgage loan accounts, but also
virtual accounts for various kinds of expenses that you may have, e.g.
restaurants, sports, travel, transport, car, gas, etc. and various sources of
income, such as gross salary, taxable dividends, and deposit interest.

Note that this is an important difference between this and the single-entry
method: in a single-entry bookkeeping system, the counterpart of a posting in a
real world account is simply an "Expense Category," and the process of
integrating expenses reported from banks and credit card accounts only involve
attaching a category to each posting. In a double-entry system, that "category"
takes the for of an equivalently sized and opposite change in another account
that corresponds to this category. You can then make changes between any type of
account, not just real world accounts and categories, e.g., an intra-bank
transfer would have two postings, both of which would be associate with a
different Account corresponding to a real world account.

The granularity with which you choose to aggregate your amounts is a personal
choice. You can create as many Accounts are you need in Beancount, and they are
generally organized in a hierarchy, where parent accounts contain subaccounts,
recursively.

Now, imagine that we have a created a lot of these different accounts, and that
correspondingly, we have created a large number of Transaction objects to
reflect the changes within all of these accounts.

                           ...many many more...
 "Checking" "Savings" "CreditCard" ... "Restaurants" "Tips" "Flights" "Salary"
     |          |          |    ||||||||    |          |         |       |
     |          |          |    ||||||||    |          |         |       |
     |          |          |    ||||||||    |          |         |       |

We will label each of the accounts with one of five types. The first two types
of account are what we will call "balance sheet accounts," and they generally
correspond to accounts in the real world, which have some sort of total balance
that we care about:

1. Assets
2. Liablities

The balance of asset accounts is generally a positive number (something you
have), and the balance of a liability account generally negative (something you
owe). There is a third kind of balance sheet account, whose role we will explain
in detail later, in which you normally don't post transactions yourself:

3. Equity

The last two types of accounts are what we call "income statement accounts,"
and they often do not corresponds to accounts in the real world, but rather
to categories of changes that you are tracking, and are for transient changes,
that is, the sum total balance of these accounts will not be very relevant. We
will instead be interested in the sum total of changes that occur between two
dates. They are:

4. Income
5. Expenses

In summary, we have these five types of accounts:

1. Assets
2. Liabilities
3. Equity
4. Income
5. Expenses

In Beancount, any Account that you create must be of one of these types. The
way this constraint is applied, is by enforcing that each account is declared
as a subaccount of one of these root types. For example, the 7 accounts in the
previous example would be declared as:

  Assets:Checking
  Assets:Savings
  Liabilities:CreditCard
  Expenses:Restaurants
  Expenses:Tips
  Expenses:Flights
  Income:Salary

This introduces the syntax of how we refer to accounts: many capitalized words
separated by colons (:), where the first word is one of "Assets",
"Liabilities", "Equity", "Income", or "Expenses".

This is not optional; each of your accounts *must* live in one of those
categories. (A previous version of Beancount had support for custom account
roots, but this turned out to always be due to a mistake in how I was filing
transactions, there was always a better way that did not involve a custom
category; if you find yourself wanting for this kind of account, you're almost
certainly making a mistake in how you're thinking about your transaction. If
after trying really hard and consulting the "examples" section near the end of
this document you're still not convinced, you might consider using Ledger, as
Beancount enforces this on purpose and this will not change. We know custom
categories to be entirely unnecessary.)

Now, without loss of generality, we can reorder all the accounts that we
declared by how they're labeled, like this:

 "Assets"... "Liabilities"... "Equity"... "Income"... "Expenses"...
  ..........  ..........       ......      ..........  ..........
  ||||||||||  ||||||||||       ||||||      ||||||||||  ||||||||||
  ||||||||||  ||||||||||       ||||||      ||||||||||  ||||||||||
  ||||||||||  ||||||||||       ||||||      ||||||||||  ||||||||||

     "A"         "L"            "E"           "I"         "X"

Let's call the *sum* of all the balances at a specific date of all the "Assets"
accounts "A". We can do that same for all the other categories, the sum of all
the balances of all the accounts labeled "Expenses" is "X".

Now, we're ready to start looking at equivalences and statements.

** About the Signs

FIXME
explanation of income as negative sign, expenses as positie, etc.



** Equivalences

Because all the transactions are enforced to have a sum of 0, it follows that
the sum of all the balances of all the accounts at a particular point in time
is also 0. Therefore, if we lump the sums by account type, as in the previous
section, we know that the sum of all the account type sums is 0:

   A + L + E + I + X = 0

Note here that because our system is not using debits and credits, and all the
values are signed, we can simply sum all the account type sums. In other
textbooks, liabilities and equity would be counted as positive numbers (with
corresponding debits and credits craziness), and income as a positive number as
well, and you would have:

   A - L - E + I - X = 0

It would get complicated. Let's stick with signed values.


** Income Statement

An "income statement" is a type of report that aggregates changes to accounts
labeled "Income" or "Expenses" due to Transactions occurring from a cetain date
to another date. It always applies to a period, which we sometimes call the
"exercise period" or "reporting period" for a firm, or for an individual this is
typically a calendar year, though a monthly report could be useful. Beancount
can generate these reports for any period desired. They are laid out like this:

   From: 2012-01-01 To: 2012-12-31
   +--------------+---------------+
   | Income       | Expenses      |
   |              |               |
   |              |               |
   |              |               |
   |              |               |
   |              |               |
   +--------------+---------------+
   | = I          | = X           |
   +--------------+---------------+
   | = I-X                        |
   +------------------------------+

Changes in accounts before the beginning of the period are ignored; thus, you
can imagine that all these accounts begin with a balance of zero at the
beginning of the reporting period.

The final line contains the sum of all incomes minus the sum of all expenses and
is generally non-zero, because we're only considering changes in a subset of all
accounts. This is "how much money remains" after the exercise is complete, and
the origin of the expression: "the bottom line." In other words, this is what
really matters, how much you get to keep. In the next section, this amount will
be moved to a special account in the balance sheet report, called
Equity:RetainedEarnings, via an automatically inserted transaction that "closes
the year" by zeroing out the income statement accounts at the end of the period.


** Balance Sheet

A "balance sheet" is a type of report that provides a *snapshot* of the balances
of all your accounts at a particular point in time. The report is usually laid
out in this way:

    As Of: 2013-01-01
   +--------------+---------------+
   | Assets       | Liabilities   |
   |              |               |
   |              |               |
   |              |               |
   |              |---------------|
   |              | Equity        |
   |              |               |
   |              |               |
   |              |               |
   +--------------+---------------+

Note that the Income and Expenses accounts do not show up on this report.




 these Transaction objects, say,
hundreds, or thousands, and that we have correspondingly open

Now, for the purpose of reporting, and only for this purpose,




explanation of signs






journal view (or "register," in Ledger)
analogy with bank statement wedged on top of the line



(with balance directive detail)
There is generally no balance directive used in income statement account.
Emember how we're generally only interested in transient changes in these types
of accounts. It makes little sense to consider the "sum total of all restaurant
expenses since you were born." However, it makes sense to find out how much
restaurant expenses were incurred in the *period* of the first three months of
the year.




costs, how it works, Inventory objects





** About Debits and Credits, and Other Unnecessary Poo-poo

If you already have some knowledge of accounting, you have probably noticed that
we did not talk about credits and debits, and the types of accounts that you
might be used to. This is on purpose:  Beancount does away with these
complications in a clever way (which was introduced by John Wiegley's Ledger
system):

- In Beancount, Accounts are not labeled as "credit accounts" nor "debit
  accounts"; we only have "accounts";

- Postings to these accounts are also not labeled as "a credit", or "a debit,"
  thought you might want to use this confusing terminology if you're already
  used to it. In Beancount, debits to an account are simply negative numbers.

For those unfamiliar with debits and credits, the idea was introduced to deal
with the fact that we tend to think of amounts and changes in positive numbers.

By doing away with the confusing terminology, the only impact is that we will
now see that normal balances for liabilities, equity and income accounts, which
we will introduce in a moment, are negative amounts. The burden of remembering
this is much less on the mind than having to invert signs all over the place
depending on the types of account a change is posted to.



** Currencies

come into being simply by using them (all caps)

* Getting Started
** Establishing your Chart of Accounts and Balance Sheet

FIXME continue here


** Checking the Validity of Your Ledger File

  bean-check


* Generating reports
** Web Interface

  bean-web

** Views

WHat are views



* Sample Files
** Hello World - Minimal Beancount file

The absolute beancount file will involve a single transaction blablabla

Bring up bean-web on minimal.beancount and try browsing the different reports
generated in order to get a sense of where the data is going.




* Example Transactions
** A Word of Caution

There are many many ways to do this

Also, please keep in mind that I'm not a professional accountant.

** Types...
...

many many many of each type



* Updating your Ledger




<<<<<<< HEAD
* Automating the Import Process


* TODO

** Padding Directives

- bring up an example of starting an account from scratch
- then not from scratch, inserting a manual transaction
- introduce "pad" for this
- finally, provide an example of multiple missing statements, 
  to justify that pad does not only get used once at the beginning

** About Debits and Credits

- provide examples for income, with buckets with man outline,
  textual explanation
- same for examples
=======
* Automating the Import Process
>>>>>>> 7f8f33c2
<|MERGE_RESOLUTION|>--- conflicted
+++ resolved
@@ -716,7 +716,6 @@
 
 
 
-<<<<<<< HEAD
 * Automating the Import Process
 
 
@@ -735,6 +734,3 @@
 - provide examples for income, with buckets with man outline,
   textual explanation
 - same for examples
-=======
-* Automating the Import Process
->>>>>>> 7f8f33c2
