--- conflicted
+++ resolved
@@ -77,7 +77,8 @@
     vc_changeset, vc_timestamp = '', 0
 
 
-install_requires = [ # Testing support now uses the pytest module.
+install_requires = [
+    # Testing support now uses the pytest module.
     'pytest',
 
     # This is required to parse dates from command-line options in a
@@ -96,19 +97,8 @@
     # The SQL parser uses PLY in order to parse the input syntax.
     'ply',
 
-    # The bean-web web application is built on top of this web
-    # framework.
-    'bottle',
-
-    # This XML parsing library is mainly required to web scrape the
-    # bean-web pages for testing.
-    'lxml',
-
     # This library is needed to parse XML files (for the OFX examples).
     'beautifulsoup4',
-
-    # This library is needed to make requests for price sources.
-    'requests',
 
     # This library is needed to identify the character set of a file for
     # import, in order to read its contents and match expressions
@@ -119,7 +109,7 @@
     # programmatically and to upload lists of holdings to a Google
     # Spreadsheet for live intra-day monitoring.
     'google-api-python-client',
-]
+],
 
 if sys.platform != 'win32':
     install_requires += [
@@ -183,46 +173,7 @@
           ('elisp', ['editors/emacs/beancount.el']),
       ],
 
-<<<<<<< HEAD
-      install_requires = [
-          # Testing support now uses the pytest module.
-          'pytest',
-
-          # This is required to parse dates from command-line options in a
-          # loose, accepting format. Note that we use dateutil for timezone
-          # database definitions as well, although it is inferior to pytz, but
-          # because it can use the OS timezone database in the Windows
-          # registry. See this article for context:
-          # https://www.assert.cc/2014/05/25/which-python-time-zone-library.html
-          # However, for creating offset timezones, we use the datetime.timezone
-          # helper class because it is built-in.
-          # Where this matters is for price source fetchers.
-          # (Note: If pytz supported the Windows registry timezone information,
-          # I would switch to that.)
-          'python-dateutil',
-
-          # The SQL parser uses PLY in order to parse the input syntax.
-          'ply',
-
-          # This library is needed to identify the type of a file for import.
-          'python-magic',
-
-          # This library is needed to parse XML files (for the OFX examples).
-          'beautifulsoup4',
-
-          # This library is needed to identify the character set of a file for
-          # import, in order to read its contents and match expressions
-          # against it.
-          'chardet',
-
-          # This library is used to download and convert the documentation
-          # programmatically and to upload lists of holdings to a Google
-          # Spreadsheet for live intra-day monitoring.
-          'google-api-python-client',
-      ],
-=======
       install_requires = install_requires,
->>>>>>> 73c2b54a
 
       entry_points = {
           'console_scripts': [
