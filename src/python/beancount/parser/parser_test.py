--- conflicted
+++ resolved
@@ -12,17 +12,10 @@
 from beancount.parser.parser import parsedoc
 from beancount.parser import parser
 from beancount.parser import lexer
-<<<<<<< HEAD
-from beancount.core.data import Transaction, Balance, Open, Close, Pad, Event, Price, Note
-from beancount.core.amount import Amount
-from beancount.core import complete
-from beancount.parser import printer
-=======
 from beancount.core import data
 from beancount.core import amount
 from beancount.core import interpolate
 from beancount.core import interpolate_test
->>>>>>> dca71fb3
 
 
 def check_list(test, objlist, explist):
@@ -674,8 +667,7 @@
         """
         for entry in entries:
             posting = entry.postings[0]
-<<<<<<< HEAD
-            self.assertEqual(Amount('200', 'USD'), posting.position.lot.cost)
+            self.assertEqual(amount.from_string('200 USD'), posting.position.lot.cost)
             self.assertEqual(None, posting.price)
 
 
@@ -757,9 +749,6 @@
             test1: "Something"
         """
         self.assertEqual(9, len(entries))
-=======
-            self.assertEqual(amount.from_string('200 USD'), posting.position.lot.cost)
-            self.assertEqual(None, posting.price)
 
 
 class TestLexerErrors(unittest.TestCase):
@@ -781,5 +770,4 @@
             Assets:Other      -1 USD"""
         self.assertFalse(errors)
         self.assertEqual(1, len(entries))
-        self.assertEqual(2, len(entries[0].postings))
->>>>>>> dca71fb3
+        self.assertEqual(2, len(entries[0].postings))