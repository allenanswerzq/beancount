--- conflicted
+++ resolved
@@ -156,14 +156,11 @@
 %token <string> HASH       /* # */
 %token <string> ASTERISK   /* * */
 %token <string> SLASH      /* / */
-<<<<<<< HEAD
 %token <string> COLON      /* : */
-=======
 %token <string> PLUS       /* + */
 %token <string> MINUS      /* - */
 %token <string> LPAREN     /* ( */
 %token <string> RPAREN     /* ) */
->>>>>>> a906e279
 %token <character> FLAG    /* Valid characters for flags */
 %token TXN                 /* 'txn' keyword */
 %token BALANCE             /* 'balance' keyword */
@@ -832,12 +829,9 @@
         case MINUS     : return "MINUS";
         case ASTERISK  : return "ASTERISK";
         case SLASH     : return "SLASH";
-<<<<<<< HEAD
         case COLON     : return "COLON";
-=======
         case LPAREN    : return "LPAREN";
         case RPAREN    : return "RPAREN";
->>>>>>> a906e279
         case FLAG      : return "FLAG";
         case TXN       : return "TXN";
         case BALANCE   : return "BALANCE";
