;; -*- mode: org; mode: beancount; -*-
;; Birth: 1980-05-12
;; Dates: 2012-01-01 - 2014-11-29
;; THIS FILE HAS BEEN AUTO-GENERATED.
* Options

option "title" "Example Beancount file"
option "operating_currency" "USD"

* Equity Accounts

<<<<<<< HEAD
1980-05-12 open Equity:Opening-Balances

1980-05-12 open Liabilities:AccountsPayable

=======
1980-05-12 open Equity:Opening-Balances                         
1980-05-12 open Liabilities:AccountsPayable                     
>>>>>>> bad1e68d
* Banking

2012-01-01 open Assets:US:BofA:Checking                        USD

2012-01-01 * "Opening Balance for checking account"
  Assets:US:BofA:Checking                         2958.42 USD
  Equity:Opening-Balances                        -2958.42 USD

2012-01-02 balance Assets:US:BofA:Checking        2958.42 USD

2012-01-04 * "BANK FEES" | "Monthly bank fee"
  Assets:US:BofA:Checking                           -4.00 USD
  Expenses:Financial:Fees                            4.00 USD

2012-01-06 * "RiverBank Properties" | "Paying the rent"
  Assets:US:BofA:Checking                        -2400.00 USD
  Expenses:Home:Rent                              2400.00 USD

2012-01-09 * "EDISON POWER" | ""
  Assets:US:BofA:Checking                          -65.00 USD
  Expenses:Home:Electricity                         65.00 USD

2012-01-22 * "Wine-Tarner Cable" | ""
  Assets:US:BofA:Checking                          -79.98 USD
  Expenses:Home:Internet                            79.98 USD

2012-01-29 balance Assets:US:BofA:Checking        2925.29 USD

2012-02-04 * "BANK FEES" | "Monthly bank fee"
  Assets:US:BofA:Checking                           -4.00 USD
  Expenses:Financial:Fees                            4.00 USD

2012-02-05 * "RiverBank Properties" | "Paying the rent"
  Assets:US:BofA:Checking                        -2400.00 USD
  Expenses:Home:Rent                              2400.00 USD

2012-02-08 * "EDISON POWER" | ""
  Assets:US:BofA:Checking                          -65.00 USD
  Expenses:Home:Electricity                         65.00 USD

2012-02-20 balance Assets:US:BofA:Checking        2684.92 USD

2012-02-22 * "Wine-Tarner Cable" | ""
  Assets:US:BofA:Checking                          -79.85 USD
  Expenses:Home:Internet                            79.85 USD

2012-03-04 * "BANK FEES" | "Monthly bank fee"
  Assets:US:BofA:Checking                           -4.00 USD
  Expenses:Financial:Fees                            4.00 USD

2012-03-04 * "RiverBank Properties" | "Paying the rent"
  Assets:US:BofA:Checking                        -2400.00 USD
  Expenses:Home:Rent                              2400.00 USD

2012-03-08 * "EDISON POWER" | ""
  Assets:US:BofA:Checking                          -65.00 USD
  Expenses:Home:Electricity                         65.00 USD

2012-03-18 balance Assets:US:BofA:Checking        2019.51 USD

2012-03-22 * "Wine-Tarner Cable" | ""
  Assets:US:BofA:Checking                          -79.97 USD
  Expenses:Home:Internet                            79.97 USD

2012-04-03 * "RiverBank Properties" | "Paying the rent"
  Assets:US:BofA:Checking                        -2400.00 USD
  Expenses:Home:Rent                              2400.00 USD

2012-04-04 * "BANK FEES" | "Monthly bank fee"
  Assets:US:BofA:Checking                           -4.00 USD
  Expenses:Financial:Fees                            4.00 USD

2012-04-08 balance Assets:US:BofA:Checking         886.14 USD

2012-04-08 * "EDISON POWER" | ""
  Assets:US:BofA:Checking                          -65.00 USD
  Expenses:Home:Electricity                         65.00 USD

2012-04-22 * "Wine-Tarner Cable" | ""
  Assets:US:BofA:Checking                          -80.00 USD
  Expenses:Home:Internet                            80.00 USD

2012-04-29 balance Assets:US:BofA:Checking        2849.79 USD

2012-05-04 * "BANK FEES" | "Monthly bank fee"
  Assets:US:BofA:Checking                           -4.00 USD
  Expenses:Financial:Fees                            4.00 USD

2012-05-04 * "RiverBank Properties" | "Paying the rent"
  Assets:US:BofA:Checking                        -2400.00 USD
  Expenses:Home:Rent                              2400.00 USD

2012-05-09 * "EDISON POWER" | ""
  Assets:US:BofA:Checking                          -65.00 USD
  Expenses:Home:Electricity                         65.00 USD

2012-05-22 * "Wine-Tarner Cable" | ""
  Assets:US:BofA:Checking                          -80.19 USD
  Expenses:Home:Internet                            80.19 USD

2012-05-28 balance Assets:US:BofA:Checking        2404.00 USD

2012-06-04 * "BANK FEES" | "Monthly bank fee"
  Assets:US:BofA:Checking                           -4.00 USD
  Expenses:Financial:Fees                            4.00 USD

2012-06-05 * "RiverBank Properties" | "Paying the rent"
  Assets:US:BofA:Checking                        -2400.00 USD
  Expenses:Home:Rent                              2400.00 USD

2012-06-09 * "EDISON POWER" | ""
  Assets:US:BofA:Checking                          -65.00 USD
  Expenses:Home:Electricity                         65.00 USD

2012-06-17 balance Assets:US:BofA:Checking         834.59 USD

2012-06-22 * "Wine-Tarner Cable" | ""
  Assets:US:BofA:Checking                          -79.93 USD
  Expenses:Home:Internet                            79.93 USD

2012-07-04 * "BANK FEES" | "Monthly bank fee"
  Assets:US:BofA:Checking                           -4.00 USD
  Expenses:Financial:Fees                            4.00 USD

2012-07-06 * "RiverBank Properties" | "Paying the rent"
  Assets:US:BofA:Checking                        -2400.00 USD
  Expenses:Home:Rent                              2400.00 USD

2012-07-09 * "EDISON POWER" | ""
  Assets:US:BofA:Checking                          -65.00 USD
  Expenses:Home:Electricity                         65.00 USD

2012-07-13 balance Assets:US:BofA:Checking         319.05 USD

2012-07-22 * "Wine-Tarner Cable" | ""
  Assets:US:BofA:Checking                          -79.86 USD
  Expenses:Home:Internet                            79.86 USD

2012-08-04 * "BANK FEES" | "Monthly bank fee"
  Assets:US:BofA:Checking                           -4.00 USD
  Expenses:Financial:Fees                            4.00 USD

2012-08-04 * "RiverBank Properties" | "Paying the rent"
  Assets:US:BofA:Checking                        -2400.00 USD
  Expenses:Home:Rent                              2400.00 USD

2012-08-05 balance Assets:US:BofA:Checking        2736.39 USD

2012-08-08 * "EDISON POWER" | ""
  Assets:US:BofA:Checking                          -65.00 USD
  Expenses:Home:Electricity                         65.00 USD

2012-08-17 * "Transfering accumulated savings to other account"
  Assets:US:BofA:Checking                           -3500 USD
  Assets:US:ETrade:Cash                              3500 USD

2012-08-23 * "Wine-Tarner Cable" | ""
  Assets:US:BofA:Checking                          -80.17 USD
  Expenses:Home:Internet                            80.17 USD

2012-08-28 balance Assets:US:BofA:Checking        1245.74 USD

2012-09-04 * "BANK FEES" | "Monthly bank fee"
  Assets:US:BofA:Checking                           -4.00 USD
  Expenses:Financial:Fees                            4.00 USD

2012-09-05 * "RiverBank Properties" | "Paying the rent"
  Assets:US:BofA:Checking                        -2400.00 USD
  Expenses:Home:Rent                              2400.00 USD

2012-09-09 * "EDISON POWER" | ""
  Assets:US:BofA:Checking                          -65.00 USD
  Expenses:Home:Electricity                         65.00 USD

2012-09-20 balance Assets:US:BofA:Checking        3190.37 USD

2012-09-21 * "Wine-Tarner Cable" | ""
  Assets:US:BofA:Checking                          -79.98 USD
  Expenses:Home:Internet                            79.98 USD

2012-10-03 * "RiverBank Properties" | "Paying the rent"
  Assets:US:BofA:Checking                        -2400.00 USD
  Expenses:Home:Rent                              2400.00 USD

2012-10-04 * "BANK FEES" | "Monthly bank fee"
  Assets:US:BofA:Checking                           -4.00 USD
  Expenses:Financial:Fees                            4.00 USD

2012-10-09 * "EDISON POWER" | ""
  Assets:US:BofA:Checking                          -65.00 USD
  Expenses:Home:Electricity                         65.00 USD

2012-10-10 balance Assets:US:BofA:Checking        3191.99 USD

2012-10-12 * "Transfering accumulated savings to other account"
  Assets:US:BofA:Checking                           -4000 USD
  Assets:US:ETrade:Cash                              4000 USD

2012-10-22 * "Wine-Tarner Cable" | ""
  Assets:US:BofA:Checking                          -80.02 USD
  Expenses:Home:Internet                            80.02 USD

2012-10-31 balance Assets:US:BofA:Checking        3500.12 USD

2012-11-04 * "BANK FEES" | "Monthly bank fee"
  Assets:US:BofA:Checking                           -4.00 USD
  Expenses:Financial:Fees                            4.00 USD

2012-11-05 * "RiverBank Properties" | "Paying the rent"
  Assets:US:BofA:Checking                        -2400.00 USD
  Expenses:Home:Rent                              2400.00 USD

2012-11-08 * "EDISON POWER" | ""
  Assets:US:BofA:Checking                          -65.00 USD
  Expenses:Home:Electricity                         65.00 USD

2012-11-21 balance Assets:US:BofA:Checking        3034.95 USD

2012-11-21 * "Wine-Tarner Cable" | ""
  Assets:US:BofA:Checking                          -79.97 USD
  Expenses:Home:Internet                            79.97 USD

2012-12-03 * "RiverBank Properties" | "Paying the rent"
  Assets:US:BofA:Checking                        -2400.00 USD
  Expenses:Home:Rent                              2400.00 USD

2012-12-04 * "BANK FEES" | "Monthly bank fee"
  Assets:US:BofA:Checking                           -4.00 USD
  Expenses:Financial:Fees                            4.00 USD

2012-12-07 * "Transfering accumulated savings to other account"
  Assets:US:BofA:Checking                           -4500 USD
  Assets:US:ETrade:Cash                              4500 USD

2012-12-09 * "EDISON POWER" | ""
  Assets:US:BofA:Checking                          -65.00 USD
  Expenses:Home:Electricity                         65.00 USD

2012-12-21 balance Assets:US:BofA:Checking        3192.96 USD

2012-12-23 * "Wine-Tarner Cable" | ""
  Assets:US:BofA:Checking                          -79.83 USD
  Expenses:Home:Internet                            79.83 USD

2013-01-04 * "BANK FEES" | "Monthly bank fee"
  Assets:US:BofA:Checking                           -4.00 USD
  Expenses:Financial:Fees                            4.00 USD

2013-01-04 * "RiverBank Properties" | "Paying the rent"
  Assets:US:BofA:Checking                        -2400.00 USD
  Expenses:Home:Rent                              2400.00 USD

2013-01-08 * "EDISON POWER" | ""
  Assets:US:BofA:Checking                          -65.00 USD
  Expenses:Home:Electricity                         65.00 USD

2013-01-13 balance Assets:US:BofA:Checking        1442.46 USD

2013-01-23 * "Wine-Tarner Cable" | ""
  Assets:US:BofA:Checking                          -79.90 USD
  Expenses:Home:Internet                            79.90 USD

2013-02-04 * "BANK FEES" | "Monthly bank fee"
  Assets:US:BofA:Checking                           -4.00 USD
  Expenses:Financial:Fees                            4.00 USD

2013-02-06 * "RiverBank Properties" | "Paying the rent"
  Assets:US:BofA:Checking                        -2400.00 USD
  Expenses:Home:Rent                              2400.00 USD

2013-02-09 * "EDISON POWER" | ""
  Assets:US:BofA:Checking                          -65.00 USD
  Expenses:Home:Electricity                         65.00 USD

2013-02-12 balance Assets:US:BofA:Checking         898.15 USD

2013-02-22 * "Wine-Tarner Cable" | ""
  Assets:US:BofA:Checking                          -80.10 USD
  Expenses:Home:Internet                            80.10 USD

2013-03-04 * "BANK FEES" | "Monthly bank fee"
  Assets:US:BofA:Checking                           -4.00 USD
  Expenses:Financial:Fees                            4.00 USD

2013-03-05 * "RiverBank Properties" | "Paying the rent"
  Assets:US:BofA:Checking                        -2400.00 USD
  Expenses:Home:Rent                              2400.00 USD

2013-03-07 balance Assets:US:BofA:Checking        1115.25 USD

2013-03-09 * "EDISON POWER" | ""
  Assets:US:BofA:Checking                          -65.00 USD
  Expenses:Home:Electricity                         65.00 USD

2013-03-21 * "Wine-Tarner Cable" | ""
  Assets:US:BofA:Checking                          -79.87 USD
  Expenses:Home:Internet                            79.87 USD

2013-04-03 balance Assets:US:BofA:Checking        4168.96 USD

2013-04-04 * "BANK FEES" | "Monthly bank fee"
  Assets:US:BofA:Checking                           -4.00 USD
  Expenses:Financial:Fees                            4.00 USD

2013-04-04 * "RiverBank Properties" | "Paying the rent"
  Assets:US:BofA:Checking                        -2400.00 USD
  Expenses:Home:Rent                              2400.00 USD

2013-04-08 * "EDISON POWER" | ""
  Assets:US:BofA:Checking                          -65.00 USD
  Expenses:Home:Electricity                         65.00 USD

2013-04-22 * "Wine-Tarner Cable" | ""
  Assets:US:BofA:Checking                          -80.01 USD
  Expenses:Home:Internet                            80.01 USD

2013-04-28 balance Assets:US:BofA:Checking        3694.97 USD

2013-05-04 * "BANK FEES" | "Monthly bank fee"
  Assets:US:BofA:Checking                           -4.00 USD
  Expenses:Financial:Fees                            4.00 USD

2013-05-06 * "RiverBank Properties" | "Paying the rent"
  Assets:US:BofA:Checking                        -2400.00 USD
  Expenses:Home:Rent                              2400.00 USD

2013-05-09 * "EDISON POWER" | ""
  Assets:US:BofA:Checking                          -65.00 USD
  Expenses:Home:Electricity                         65.00 USD

2013-05-23 * "Wine-Tarner Cable" | ""
  Assets:US:BofA:Checking                          -79.95 USD
  Expenses:Home:Internet                            79.95 USD

2013-05-26 balance Assets:US:BofA:Checking        3385.41 USD

2013-06-04 * "BANK FEES" | "Monthly bank fee"
  Assets:US:BofA:Checking                           -4.00 USD
  Expenses:Financial:Fees                            4.00 USD

2013-06-04 * "RiverBank Properties" | "Paying the rent"
  Assets:US:BofA:Checking                        -2400.00 USD
  Expenses:Home:Rent                              2400.00 USD

2013-06-08 * "EDISON POWER" | ""
  Assets:US:BofA:Checking                          -65.00 USD
  Expenses:Home:Electricity                         65.00 USD

2013-06-20 balance Assets:US:BofA:Checking        1671.11 USD

2013-06-23 * "Wine-Tarner Cable" | ""
  Assets:US:BofA:Checking                          -79.99 USD
  Expenses:Home:Internet                            79.99 USD

2013-07-04 * "BANK FEES" | "Monthly bank fee"
  Assets:US:BofA:Checking                           -4.00 USD
  Expenses:Financial:Fees                            4.00 USD

2013-07-05 * "RiverBank Properties" | "Paying the rent"
  Assets:US:BofA:Checking                        -2400.00 USD
  Expenses:Home:Rent                              2400.00 USD

2013-07-09 * "EDISON POWER" | ""
  Assets:US:BofA:Checking                          -65.00 USD
  Expenses:Home:Electricity                         65.00 USD

2013-07-15 balance Assets:US:BofA:Checking        1047.78 USD

2013-07-22 * "Wine-Tarner Cable" | ""
  Assets:US:BofA:Checking                          -80.18 USD
  Expenses:Home:Internet                            80.18 USD

2013-08-04 * "BANK FEES" | "Monthly bank fee"
  Assets:US:BofA:Checking                           -4.00 USD
  Expenses:Financial:Fees                            4.00 USD

2013-08-04 * "RiverBank Properties" | "Paying the rent"
  Assets:US:BofA:Checking                        -2400.00 USD
  Expenses:Home:Rent                              2400.00 USD

2013-08-08 * "EDISON POWER" | ""
  Assets:US:BofA:Checking                          -65.00 USD
  Expenses:Home:Electricity                         65.00 USD

2013-08-14 balance Assets:US:BofA:Checking        2136.97 USD

2013-08-16 * "Transfering accumulated savings to other account"
  Assets:US:BofA:Checking                           -3500 USD
  Assets:US:ETrade:Cash                              3500 USD

2013-08-23 * "Wine-Tarner Cable" | ""
  Assets:US:BofA:Checking                          -80.02 USD
  Expenses:Home:Internet                            80.02 USD

2013-09-04 * "BANK FEES" | "Monthly bank fee"
  Assets:US:BofA:Checking                           -4.00 USD
  Expenses:Financial:Fees                            4.00 USD

2013-09-06 * "RiverBank Properties" | "Paying the rent"
  Assets:US:BofA:Checking                        -2400.00 USD
  Expenses:Home:Rent                              2400.00 USD

2013-09-08 * "EDISON POWER" | ""
  Assets:US:BofA:Checking                          -65.00 USD
  Expenses:Home:Electricity                         65.00 USD

2013-09-12 balance Assets:US:BofA:Checking         604.64 USD

2013-09-22 * "Wine-Tarner Cable" | ""
  Assets:US:BofA:Checking                          -80.14 USD
  Expenses:Home:Internet                            80.14 USD

2013-10-02 balance Assets:US:BofA:Checking        5625.70 USD

2013-10-04 * "BANK FEES" | "Monthly bank fee"
  Assets:US:BofA:Checking                           -4.00 USD
  Expenses:Financial:Fees                            4.00 USD

2013-10-04 * "RiverBank Properties" | "Paying the rent"
  Assets:US:BofA:Checking                        -2400.00 USD
  Expenses:Home:Rent                              2400.00 USD

2013-10-09 * "EDISON POWER" | ""
  Assets:US:BofA:Checking                          -65.00 USD
  Expenses:Home:Electricity                         65.00 USD

2013-10-11 * "Transfering accumulated savings to other account"
  Assets:US:BofA:Checking                           -4500 USD
  Assets:US:ETrade:Cash                              4500 USD

2013-10-22 * "Wine-Tarner Cable" | ""
  Assets:US:BofA:Checking                          -79.92 USD
  Expenses:Home:Internet                            79.92 USD

2013-10-28 balance Assets:US:BofA:Checking        3132.64 USD

2013-11-04 * "BANK FEES" | "Monthly bank fee"
  Assets:US:BofA:Checking                           -4.00 USD
  Expenses:Financial:Fees                            4.00 USD

2013-11-05 * "RiverBank Properties" | "Paying the rent"
  Assets:US:BofA:Checking                        -2400.00 USD
  Expenses:Home:Rent                              2400.00 USD

2013-11-08 * "EDISON POWER" | ""
  Assets:US:BofA:Checking                          -65.00 USD
  Expenses:Home:Electricity                         65.00 USD

2013-11-21 * "Wine-Tarner Cable" | ""
  Assets:US:BofA:Checking                          -80.14 USD
  Expenses:Home:Internet                            80.14 USD

2013-11-22 * "Transfering accumulated savings to other account"
  Assets:US:BofA:Checking                           -4000 USD
  Assets:US:ETrade:Cash                              4000 USD

2013-11-23 balance Assets:US:BofA:Checking        1149.50 USD

2013-12-04 * "BANK FEES" | "Monthly bank fee"
  Assets:US:BofA:Checking                           -4.00 USD
  Expenses:Financial:Fees                            4.00 USD

2013-12-05 * "RiverBank Properties" | "Paying the rent"
  Assets:US:BofA:Checking                        -2400.00 USD
  Expenses:Home:Rent                              2400.00 USD

2013-12-09 * "EDISON POWER" | ""
  Assets:US:BofA:Checking                          -65.00 USD
  Expenses:Home:Electricity                         65.00 USD

2013-12-19 balance Assets:US:BofA:Checking         584.46 USD

2013-12-23 * "Wine-Tarner Cable" | ""
  Assets:US:BofA:Checking                          -80.07 USD
  Expenses:Home:Internet                            80.07 USD

2014-01-04 * "BANK FEES" | "Monthly bank fee"
  Assets:US:BofA:Checking                           -4.00 USD
  Expenses:Financial:Fees                            4.00 USD

2014-01-06 * "RiverBank Properties" | "Paying the rent"
  Assets:US:BofA:Checking                        -2400.00 USD
  Expenses:Home:Rent                              2400.00 USD

2014-01-09 * "EDISON POWER" | ""
  Assets:US:BofA:Checking                          -65.00 USD
  Expenses:Home:Electricity                         65.00 USD

2014-01-17 balance Assets:US:BofA:Checking        2938.08 USD

2014-01-21 * "Wine-Tarner Cable" | ""
  Assets:US:BofA:Checking                          -80.03 USD
  Expenses:Home:Internet                            80.03 USD

2014-02-04 * "BANK FEES" | "Monthly bank fee"
  Assets:US:BofA:Checking                           -4.00 USD
  Expenses:Financial:Fees                            4.00 USD

2014-02-04 * "RiverBank Properties" | "Paying the rent"
  Assets:US:BofA:Checking                        -2400.00 USD
  Expenses:Home:Rent                              2400.00 USD

2014-02-09 * "EDISON POWER" | ""
  Assets:US:BofA:Checking                          -65.00 USD
  Expenses:Home:Electricity                         65.00 USD

2014-02-13 balance Assets:US:BofA:Checking        1123.88 USD

2014-02-21 * "Wine-Tarner Cable" | ""
  Assets:US:BofA:Checking                          -79.97 USD
  Expenses:Home:Internet                            79.97 USD

2014-03-03 * "RiverBank Properties" | "Paying the rent"
  Assets:US:BofA:Checking                        -2400.00 USD
  Expenses:Home:Rent                              2400.00 USD

2014-03-04 * "BANK FEES" | "Monthly bank fee"
  Assets:US:BofA:Checking                           -4.00 USD
  Expenses:Financial:Fees                            4.00 USD

2014-03-08 * "EDISON POWER" | ""
  Assets:US:BofA:Checking                          -65.00 USD
  Expenses:Home:Electricity                         65.00 USD

2014-03-11 balance Assets:US:BofA:Checking         395.70 USD

2014-03-21 * "Wine-Tarner Cable" | ""
  Assets:US:BofA:Checking                          -80.12 USD
  Expenses:Home:Internet                            80.12 USD

2014-04-04 * "BANK FEES" | "Monthly bank fee"
  Assets:US:BofA:Checking                           -4.00 USD
  Expenses:Financial:Fees                            4.00 USD

2014-04-04 * "RiverBank Properties" | "Paying the rent"
  Assets:US:BofA:Checking                        -2400.00 USD
  Expenses:Home:Rent                              2400.00 USD

2014-04-05 balance Assets:US:BofA:Checking        1398.37 USD

2014-04-09 * "EDISON POWER" | ""
  Assets:US:BofA:Checking                          -65.00 USD
  Expenses:Home:Electricity                         65.00 USD

2014-04-22 * "Wine-Tarner Cable" | ""
  Assets:US:BofA:Checking                          -80.01 USD
  Expenses:Home:Internet                            80.01 USD

2014-04-27 balance Assets:US:BofA:Checking        3273.50 USD

2014-05-03 * "RiverBank Properties" | "Paying the rent"
  Assets:US:BofA:Checking                        -2400.00 USD
  Expenses:Home:Rent                              2400.00 USD

2014-05-04 * "BANK FEES" | "Monthly bank fee"
  Assets:US:BofA:Checking                           -4.00 USD
  Expenses:Financial:Fees                            4.00 USD

2014-05-09 * "EDISON POWER" | ""
  Assets:US:BofA:Checking                          -65.00 USD
  Expenses:Home:Electricity                         65.00 USD

2014-05-17 balance Assets:US:BofA:Checking        1550.26 USD

2014-05-23 * "Wine-Tarner Cable" | ""
  Assets:US:BofA:Checking                          -80.10 USD
  Expenses:Home:Internet                            80.10 USD

2014-06-03 * "RiverBank Properties" | "Paying the rent"
  Assets:US:BofA:Checking                        -2400.00 USD
  Expenses:Home:Rent                              2400.00 USD

2014-06-04 * "BANK FEES" | "Monthly bank fee"
  Assets:US:BofA:Checking                           -4.00 USD
  Expenses:Financial:Fees                            4.00 USD

2014-06-08 * "EDISON POWER" | ""
  Assets:US:BofA:Checking                          -65.00 USD
  Expenses:Home:Electricity                         65.00 USD

2014-06-09 balance Assets:US:BofA:Checking        1702.36 USD

2014-06-23 * "Wine-Tarner Cable" | ""
  Assets:US:BofA:Checking                          -80.09 USD
  Expenses:Home:Internet                            80.09 USD

2014-07-02 balance Assets:US:BofA:Checking        2336.57 USD

2014-07-03 * "RiverBank Properties" | "Paying the rent"
  Assets:US:BofA:Checking                        -2400.00 USD
  Expenses:Home:Rent                              2400.00 USD

2014-07-04 * "BANK FEES" | "Monthly bank fee"
  Assets:US:BofA:Checking                           -4.00 USD
  Expenses:Financial:Fees                            4.00 USD

2014-07-08 * "EDISON POWER" | ""
  Assets:US:BofA:Checking                          -65.00 USD
  Expenses:Home:Electricity                         65.00 USD

2014-07-23 * "Wine-Tarner Cable" | ""
  Assets:US:BofA:Checking                          -80.12 USD
  Expenses:Home:Internet                            80.12 USD

2014-07-28 balance Assets:US:BofA:Checking        2209.83 USD

2014-08-03 * "RiverBank Properties" | "Paying the rent"
  Assets:US:BofA:Checking                        -2400.00 USD
  Expenses:Home:Rent                              2400.00 USD

2014-08-04 * "BANK FEES" | "Monthly bank fee"
  Assets:US:BofA:Checking                           -4.00 USD
  Expenses:Financial:Fees                            4.00 USD

2014-08-09 * "EDISON POWER" | ""
  Assets:US:BofA:Checking                          -65.00 USD
  Expenses:Home:Electricity                         65.00 USD

2014-08-15 * "Transfering accumulated savings to other account"
  Assets:US:BofA:Checking                           -3000 USD
  Assets:US:ETrade:Cash                              3000 USD

2014-08-22 * "Wine-Tarner Cable" | ""
  Assets:US:BofA:Checking                          -80.02 USD
  Expenses:Home:Internet                            80.02 USD

2014-08-23 balance Assets:US:BofA:Checking        1155.37 USD

2014-09-03 * "RiverBank Properties" | "Paying the rent"
  Assets:US:BofA:Checking                        -2400.00 USD
  Expenses:Home:Rent                              2400.00 USD

2014-09-04 * "BANK FEES" | "Monthly bank fee"
  Assets:US:BofA:Checking                           -4.00 USD
  Expenses:Financial:Fees                            4.00 USD

2014-09-09 * "EDISON POWER" | ""
  Assets:US:BofA:Checking                          -65.00 USD
  Expenses:Home:Electricity                         65.00 USD

2014-09-14 balance Assets:US:BofA:Checking        2961.85 USD

2014-09-21 * "Wine-Tarner Cable" | ""
  Assets:US:BofA:Checking                          -79.89 USD
  Expenses:Home:Internet                            79.89 USD

2014-10-04 * "BANK FEES" | "Monthly bank fee"
  Assets:US:BofA:Checking                           -4.00 USD
  Expenses:Financial:Fees                            4.00 USD

2014-10-05 * "RiverBank Properties" | "Paying the rent"
  Assets:US:BofA:Checking                        -2400.00 USD
  Expenses:Home:Rent                              2400.00 USD

2014-10-09 * "EDISON POWER" | ""
  Assets:US:BofA:Checking                          -65.00 USD
  Expenses:Home:Electricity                         65.00 USD

2014-10-10 * "Transfering accumulated savings to other account"
  Assets:US:BofA:Checking                           -4500 USD
  Assets:US:ETrade:Cash                              4500 USD

2014-10-11 balance Assets:US:BofA:Checking         665.07 USD

2014-10-22 * "Wine-Tarner Cable" | ""
  Assets:US:BofA:Checking                          -79.94 USD
  Expenses:Home:Internet                            79.94 USD

2014-11-04 balance Assets:US:BofA:Checking        3135.73 USD

2014-11-04 * "BANK FEES" | "Monthly bank fee"
  Assets:US:BofA:Checking                           -4.00 USD
  Expenses:Financial:Fees                            4.00 USD

2014-11-07 * "Transfering accumulated savings to other account"
  Assets:US:BofA:Checking                           -5000 USD
  Assets:US:ETrade:Cash                              5000 USD

2014-11-21 * "Transfering accumulated savings to other account"
  Assets:US:BofA:Checking                           -3000 USD
  Assets:US:ETrade:Cash                              3000 USD
* Credit-Cards

1980-05-12 open Liabilities:US:Chase:Slate                      USD

2012-01-02 * "Goba Goba" | "Eating out with Bill"
  Liabilities:US:Chase:Slate                       -31.02 USD
  Expenses:Food:Restaurant                          31.02 USD

2012-01-04 * "Uncle Boons" | "Eating out after work"
  Liabilities:US:Chase:Slate                       -25.33 USD
  Expenses:Food:Restaurant                          25.33 USD

2012-01-08 * "Rose Flower" | "Eating out alone"
  Liabilities:US:Chase:Slate                       -67.88 USD
  Expenses:Food:Restaurant                          67.88 USD

2012-01-09 * "Jewel of Morroco" | "Eating out with Bill"
  Liabilities:US:Chase:Slate                       -35.28 USD
  Expenses:Food:Restaurant                          35.28 USD

2012-01-11 * "Chase:Slate" | "Paying off credit card"
  Liabilities:US:Chase:Slate                       185.35 USD
  Assets:US:BofA:Checking                         -185.35 USD

2012-01-14 * "Kin Soy" | "Eating out "
  Liabilities:US:Chase:Slate                       -25.84 USD
  Expenses:Food:Restaurant                          25.84 USD

2012-01-17 * "Jewel of Morroco" | "Eating out with Joe"
  Liabilities:US:Chase:Slate                       -36.73 USD
  Expenses:Food:Restaurant                          36.73 USD

2012-01-17 * "Good Moods Market" | "Buying groceries"
  Liabilities:US:Chase:Slate                       -49.29 USD
  Expenses:Food:Groceries                           49.29 USD

2012-01-21 * "Cafe Modagor" | "Eating out with Bill"
  Liabilities:US:Chase:Slate                       -28.11 USD
  Expenses:Food:Restaurant                          28.11 USD

2012-01-22 * "Chichipotle" | "Eating out alone"
  Liabilities:US:Chase:Slate                       -21.12 USD
  Expenses:Food:Restaurant                          21.12 USD

2012-01-24 * "Chichipotle" | "Eating out after work"
  Liabilities:US:Chase:Slate                       -41.63 USD
  Expenses:Food:Restaurant                          41.63 USD

2012-01-29 * "Cafe Modagor" | "Eating out "
  Liabilities:US:Chase:Slate                       -18.89 USD
  Expenses:Food:Restaurant                          18.89 USD

2012-01-31 balance Liabilities:US:Chase:Slate     -195.77 USD

2012-01-31 * "Chichipotle" | "Eating out with Joe"
  Liabilities:US:Chase:Slate                       -12.94 USD
  Expenses:Food:Restaurant                          12.94 USD

2012-02-02 * "Uncle Boons" | "Eating out with Bill"
  Liabilities:US:Chase:Slate                       -16.37 USD
  Expenses:Food:Restaurant                          16.37 USD

2012-02-02 * "Corner Deli" | "Buying groceries"
  Liabilities:US:Chase:Slate                       -55.18 USD
  Expenses:Food:Groceries                           55.18 USD

2012-02-03 * "Metro Transport Authority" | "Tram tickets"
  Liabilities:US:Chase:Slate                      -120.00 USD
  Expenses:Transport:Tram                          120.00 USD

2012-02-06 * "Kin Soy" | "Eating out alone"
  Liabilities:US:Chase:Slate                       -39.36 USD
  Expenses:Food:Restaurant                          39.36 USD

2012-02-07 * "Chase:Slate" | "Paying off credit card"
  Liabilities:US:Chase:Slate                       472.57 USD
  Assets:US:BofA:Checking                         -472.57 USD

2012-02-09 * "Rose Flower" | "Eating out with Joe"
  Liabilities:US:Chase:Slate                       -32.95 USD
  Expenses:Food:Restaurant                          32.95 USD

2012-02-09 * "Onion Market" | "Buying groceries"
  Liabilities:US:Chase:Slate                       -73.20 USD
  Expenses:Food:Groceries                           73.20 USD

2012-02-12 * "Chichipotle" | "Eating out with Natasha"
  Liabilities:US:Chase:Slate                       -15.73 USD
  Expenses:Food:Restaurant                          15.73 USD

2012-02-15 * "Cafe Modagor" | "Eating out with Joe"
  Liabilities:US:Chase:Slate                       -13.61 USD
  Expenses:Food:Restaurant                          13.61 USD

2012-02-16 * "Cafe Modagor" | "Eating out with Julie"
  Liabilities:US:Chase:Slate                       -40.20 USD
  Expenses:Food:Restaurant                          40.20 USD

2012-02-17 * "Good Moods Market" | "Buying groceries"
  Liabilities:US:Chase:Slate                       -55.43 USD
  Expenses:Food:Groceries                           55.43 USD

2012-02-18 * "Kin Soy" | "Eating out with Natasha"
  Liabilities:US:Chase:Slate                       -25.19 USD
  Expenses:Food:Restaurant                          25.19 USD

2012-02-22 * "Uncle Boons" | "Eating out "
  Liabilities:US:Chase:Slate                       -60.08 USD
  Expenses:Food:Restaurant                          60.08 USD

2012-02-22 * "Good Moods Market" | "Buying groceries"
  Liabilities:US:Chase:Slate                      -111.78 USD
  Expenses:Food:Groceries                          111.78 USD

2012-02-25 * "Cafe Modagor" | "Eating out alone"
  Liabilities:US:Chase:Slate                       -31.70 USD
  Expenses:Food:Restaurant                          31.70 USD

2012-02-29 * "China Garden" | "Eating out "
  Liabilities:US:Chase:Slate                       -32.29 USD
  Expenses:Food:Restaurant                          32.29 USD

2012-03-01 balance Liabilities:US:Chase:Slate     -459.21 USD

2012-03-03 * "Metro Transport Authority" | "Tram tickets"
  Liabilities:US:Chase:Slate                      -120.00 USD
  Expenses:Transport:Tram                          120.00 USD

2012-03-04 * "China Garden" | "Eating out "
  Liabilities:US:Chase:Slate                       -20.44 USD
  Expenses:Food:Restaurant                          20.44 USD

2012-03-05 * "Rose Flower" | "Eating out with Julie"
  Liabilities:US:Chase:Slate                       -28.67 USD
  Expenses:Food:Restaurant                          28.67 USD

2012-03-06 * "Cafe Modagor" | "Eating out with Natasha"
  Liabilities:US:Chase:Slate                       -25.43 USD
  Expenses:Food:Restaurant                          25.43 USD

2012-03-07 * "Onion Market" | "Buying groceries"
  Liabilities:US:Chase:Slate                       -74.78 USD
  Expenses:Food:Groceries                           74.78 USD

2012-03-10 * "Goba Goba" | "Eating out with work buddies"
  Liabilities:US:Chase:Slate                       -71.20 USD
  Expenses:Food:Restaurant                          71.20 USD

2012-03-11 * "Chase:Slate" | "Paying off credit card"
  Liabilities:US:Chase:Slate                       817.76 USD
  Assets:US:BofA:Checking                         -817.76 USD

2012-03-12 * "Jewel of Morroco" | "Eating out with Bill"
  Liabilities:US:Chase:Slate                       -18.03 USD
  Expenses:Food:Restaurant                          18.03 USD

2012-03-15 * "Goba Goba" | "Eating out "
  Liabilities:US:Chase:Slate                       -17.66 USD
  Expenses:Food:Restaurant                          17.66 USD

2012-03-17 * "Chichipotle" | "Eating out after work"
  Liabilities:US:Chase:Slate                       -30.58 USD
  Expenses:Food:Restaurant                          30.58 USD

2012-03-17 * "Onion Market" | "Buying groceries"
  Liabilities:US:Chase:Slate                       -73.02 USD
  Expenses:Food:Groceries                           73.02 USD

2012-03-21 * "Kin Soy" | "Eating out "
  Liabilities:US:Chase:Slate                       -27.16 USD
  Expenses:Food:Restaurant                          27.16 USD

2012-03-23 * "Rose Flower" | "Eating out with Julie"
  Liabilities:US:Chase:Slate                       -31.96 USD
  Expenses:Food:Restaurant                          31.96 USD

2012-03-24 * "Goba Goba" | "Eating out with Julie"
  Liabilities:US:Chase:Slate                       -45.00 USD
  Expenses:Food:Restaurant                          45.00 USD

2012-03-27 balance Liabilities:US:Chase:Slate     -225.38 USD

2012-03-29 * "Uncle Boons" | "Eating out after work"
  Liabilities:US:Chase:Slate                       -25.71 USD
  Expenses:Food:Restaurant                          25.71 USD

2012-03-30 * "Metro Transport Authority" | "Tram tickets"
  Liabilities:US:Chase:Slate                      -120.00 USD
  Expenses:Transport:Tram                          120.00 USD

2012-04-02 * "Jewel of Morroco" | "Eating out "
  Liabilities:US:Chase:Slate                       -27.73 USD
  Expenses:Food:Restaurant                          27.73 USD

2012-04-06 * "Uncle Boons" | "Eating out with Joe"
  Liabilities:US:Chase:Slate                       -21.67 USD
  Expenses:Food:Restaurant                          21.67 USD

2012-04-06 * "Corner Deli" | "Buying groceries"
  Liabilities:US:Chase:Slate                       -97.47 USD
  Expenses:Food:Groceries                           97.47 USD

2012-04-07 * "Rose Flower" | "Eating out with Bill"
  Liabilities:US:Chase:Slate                       -18.59 USD
  Expenses:Food:Restaurant                          18.59 USD

2012-04-08 * "Jewel of Morroco" | "Eating out with Julie"
  Liabilities:US:Chase:Slate                       -56.00 USD
  Expenses:Food:Restaurant                          56.00 USD

2012-04-08 * "Chase:Slate" | "Paying off credit card"
  Liabilities:US:Chase:Slate                       592.55 USD
  Assets:US:BofA:Checking                         -592.55 USD

2012-04-12 * "Cafe Modagor" | "Eating out after work"
  Liabilities:US:Chase:Slate                       -17.39 USD
  Expenses:Food:Restaurant                          17.39 USD

2012-04-15 * "Rose Flower" | "Eating out with Joe"
  Liabilities:US:Chase:Slate                       -37.93 USD
  Expenses:Food:Restaurant                          37.93 USD

2012-04-17 * "China Garden" | "Eating out with Julie"
  Liabilities:US:Chase:Slate                       -26.73 USD
  Expenses:Food:Restaurant                          26.73 USD

2012-04-19 * "Uncle Boons" | "Eating out alone"
  Liabilities:US:Chase:Slate                       -15.84 USD
  Expenses:Food:Restaurant                          15.84 USD

2012-04-21 balance Liabilities:US:Chase:Slate      -97.89 USD

2012-04-22 * "Rose Flower" | "Eating out with work buddies"
  Liabilities:US:Chase:Slate                       -27.22 USD
  Expenses:Food:Restaurant                          27.22 USD

2012-04-23 * "Corner Deli" | "Buying groceries"
  Liabilities:US:Chase:Slate                       -69.51 USD
  Expenses:Food:Groceries                           69.51 USD

2012-04-27 * "Rose Flower" | "Eating out alone"
  Liabilities:US:Chase:Slate                       -17.28 USD
  Expenses:Food:Restaurant                          17.28 USD

2012-04-30 * "Metro Transport Authority" | "Tram tickets"
  Liabilities:US:Chase:Slate                      -120.00 USD
  Expenses:Transport:Tram                          120.00 USD

2012-05-01 * "Kin Soy" | "Eating out with Natasha"
  Liabilities:US:Chase:Slate                       -29.08 USD
  Expenses:Food:Restaurant                          29.08 USD

2012-05-03 * "Cafe Modagor" | "Eating out alone"
  Liabilities:US:Chase:Slate                       -14.31 USD
  Expenses:Food:Restaurant                          14.31 USD

2012-05-05 * "Good Moods Market" | "Buying groceries"
  Liabilities:US:Chase:Slate                      -114.09 USD
  Expenses:Food:Groceries                          114.09 USD

2012-05-08 * "Goba Goba" | "Eating out with Julie"
  Liabilities:US:Chase:Slate                       -84.76 USD
  Expenses:Food:Restaurant                          84.76 USD

2012-05-11 * "Chase:Slate" | "Paying off credit card"
  Liabilities:US:Chase:Slate                       597.80 USD
  Assets:US:BofA:Checking                         -597.80 USD

2012-05-12 * "Cafe Modagor" | "Eating out with work buddies"
  Liabilities:US:Chase:Slate                       -23.66 USD
  Expenses:Food:Restaurant                          23.66 USD

2012-05-15 balance Liabilities:US:Chase:Slate           0 USD

2012-05-17 * "Chichipotle" | "Eating out "
  Liabilities:US:Chase:Slate                       -31.09 USD
  Expenses:Food:Restaurant                          31.09 USD

2012-05-22 * "Cafe Modagor" | "Eating out with Natasha"
  Liabilities:US:Chase:Slate                       -34.11 USD
  Expenses:Food:Restaurant                          34.11 USD

2012-05-22 * "Onion Market" | "Buying groceries"
  Liabilities:US:Chase:Slate                      -107.33 USD
  Expenses:Food:Groceries                          107.33 USD

2012-05-24 * "Rose Flower" | "Eating out alone"
  Liabilities:US:Chase:Slate                       -37.22 USD
  Expenses:Food:Restaurant                          37.22 USD

2012-05-25 * "China Garden" | "Eating out with Julie"
  Liabilities:US:Chase:Slate                       -14.29 USD
  Expenses:Food:Restaurant                          14.29 USD

2012-05-30 * "Cafe Modagor" | "Eating out with work buddies"
  Liabilities:US:Chase:Slate                       -34.63 USD
  Expenses:Food:Restaurant                          34.63 USD

2012-06-01 * "Metro Transport Authority" | "Tram tickets"
  Liabilities:US:Chase:Slate                      -120.00 USD
  Expenses:Transport:Tram                          120.00 USD

2012-06-02 * "Goba Goba" | "Eating out with Bill"
  Liabilities:US:Chase:Slate                       -18.22 USD
  Expenses:Food:Restaurant                          18.22 USD

2012-06-03 * "Rose Flower" | "Eating out with Bill"
  Liabilities:US:Chase:Slate                       -31.70 USD
  Expenses:Food:Restaurant                          31.70 USD

2012-06-07 * "Goba Goba" | "Eating out with Julie"
  Liabilities:US:Chase:Slate                       -22.42 USD
  Expenses:Food:Restaurant                          22.42 USD

2012-06-07 * "Farmer Fresh" | "Buying groceries"
  Liabilities:US:Chase:Slate                       -54.63 USD
  Expenses:Food:Groceries                           54.63 USD

2012-06-07 * "Chase:Slate" | "Paying off credit card"
  Liabilities:US:Chase:Slate                       451.01 USD
  Assets:US:BofA:Checking                         -451.01 USD

2012-06-11 * "Kin Soy" | "Eating out with Bill"
  Liabilities:US:Chase:Slate                       -35.17 USD
  Expenses:Food:Restaurant                          35.17 USD

2012-06-13 * "Goba Goba" | "Eating out "
  Liabilities:US:Chase:Slate                       -39.68 USD
  Expenses:Food:Restaurant                          39.68 USD

2012-06-14 balance Liabilities:US:Chase:Slate     -129.48 USD

2012-06-14 * "China Garden" | "Eating out "
  Liabilities:US:Chase:Slate                       -32.59 USD
  Expenses:Food:Restaurant                          32.59 USD

2012-06-14 * "Good Moods Market" | "Buying groceries"
  Liabilities:US:Chase:Slate                       -83.21 USD
  Expenses:Food:Groceries                           83.21 USD

2012-06-18 * "Chichipotle" | "Eating out after work"
  Liabilities:US:Chase:Slate                       -31.42 USD
  Expenses:Food:Restaurant                          31.42 USD

2012-06-19 * "China Garden" | "Eating out with work buddies"
  Liabilities:US:Chase:Slate                       -19.65 USD
  Expenses:Food:Restaurant                          19.65 USD

2012-06-22 * "Farmer Fresh" | "Buying groceries"
  Liabilities:US:Chase:Slate                       -92.12 USD
  Expenses:Food:Groceries                           92.12 USD

2012-06-23 * "Kin Soy" | "Eating out after work"
  Liabilities:US:Chase:Slate                       -44.31 USD
  Expenses:Food:Restaurant                          44.31 USD

2012-06-27 * "Uncle Boons" | "Eating out after work"
  Liabilities:US:Chase:Slate                       -42.33 USD
  Expenses:Food:Restaurant                          42.33 USD

2012-06-29 * "Rose Flower" | "Eating out with Bill"
  Liabilities:US:Chase:Slate                       -24.30 USD
  Expenses:Food:Restaurant                          24.30 USD

2012-07-02 * "Rose Flower" | "Eating out after work"
  Liabilities:US:Chase:Slate                       -17.29 USD
  Expenses:Food:Restaurant                          17.29 USD

2012-07-02 * "Metro Transport Authority" | "Tram tickets"
  Liabilities:US:Chase:Slate                      -120.00 USD
  Expenses:Transport:Tram                          120.00 USD

2012-07-03 event "location" "Chicago"

2012-07-04 * "Eataly Chicago" | "" #trip-chicago-2012
  Liabilities:US:Chase:Slate                       -36.28 USD
  Expenses:Food:Restaurant                          36.28 USD

2012-07-04 * "Another Sports Pub" | "" #trip-chicago-2012
  Liabilities:US:Chase:Slate                       -10.69 USD
  Expenses:Food:Alcohol                             10.69 USD

2012-07-06 * "Star of Siam" | "" #trip-chicago-2012
  Liabilities:US:Chase:Slate                       -28.11 USD
  Expenses:Food:Restaurant                          28.11 USD

2012-07-06 * "Mercadito" | "" #trip-chicago-2012
  Liabilities:US:Chase:Slate                       -32.37 USD
  Expenses:Food:Restaurant                          32.37 USD

2012-07-06 * "25 Degrees Burger Bar" | "" #trip-chicago-2012
  Liabilities:US:Chase:Slate                       -20.26 USD
  Expenses:Food:Restaurant                          20.26 USD

2012-07-06 * "Another Sports Pub" | "" #trip-chicago-2012
  Liabilities:US:Chase:Slate                       -14.03 USD
  Expenses:Food:Alcohol                             14.03 USD

2012-07-07 * "Chase:Slate" | "Paying off credit card"
  Liabilities:US:Chase:Slate                       667.81 USD
  Assets:US:BofA:Checking                         -667.81 USD

2012-07-08 * "Argo Tea" | "" #trip-chicago-2012
  Liabilities:US:Chase:Slate                        -7.36 USD
  Expenses:Food:Coffee                               7.36 USD

2012-07-09 balance Liabilities:US:Chase:Slate     -117.99 USD

2012-07-10 * "Mercadito" | "" #trip-chicago-2012
  Liabilities:US:Chase:Slate                       -54.29 USD
  Expenses:Food:Restaurant                          54.29 USD

2012-07-10 * "25 Degrees Burger Bar" | "" #trip-chicago-2012
  Liabilities:US:Chase:Slate                       -25.47 USD
  Expenses:Food:Restaurant                          25.47 USD

2012-07-10 * "Argo Tea" | "" #trip-chicago-2012
  Liabilities:US:Chase:Slate                        -5.97 USD
  Expenses:Food:Coffee                               5.97 USD

2012-07-11 * "Star of Siam" | "" #trip-chicago-2012
  Liabilities:US:Chase:Slate                       -30.18 USD
  Expenses:Food:Restaurant                          30.18 USD

2012-07-12 * "Mercadito" | "" #trip-chicago-2012
  Liabilities:US:Chase:Slate                       -36.12 USD
  Expenses:Food:Restaurant                          36.12 USD

2012-07-12 * "25 Degrees Burger Bar" | "" #trip-chicago-2012
  Liabilities:US:Chase:Slate                       -21.44 USD
  Expenses:Food:Restaurant                          21.44 USD

2012-07-13 * "Eataly Chicago" | "" #trip-chicago-2012
  Liabilities:US:Chase:Slate                       -44.39 USD
  Expenses:Food:Restaurant                          44.39 USD

2012-07-13 * "Argo Tea" | "" #trip-chicago-2012
  Liabilities:US:Chase:Slate                        -6.30 USD
  Expenses:Food:Coffee                               6.30 USD

2012-07-14 * "Mercadito" | "" #trip-chicago-2012
  Liabilities:US:Chase:Slate                       -46.29 USD
  Expenses:Food:Restaurant                          46.29 USD

2012-07-14 * "25 Degrees Burger Bar" | "" #trip-chicago-2012
  Liabilities:US:Chase:Slate                       -19.79 USD
  Expenses:Food:Restaurant                          19.79 USD

2012-07-14 * "Eataly Chicago" | "" #trip-chicago-2012
  Liabilities:US:Chase:Slate                       -35.78 USD
  Expenses:Food:Restaurant                          35.78 USD

2012-07-14 * "Another Sports Pub" | "" #trip-chicago-2012
  Liabilities:US:Chase:Slate                        -7.56 USD
  Expenses:Food:Alcohol                              7.56 USD

2012-07-14 * "Argo Tea" | "" #trip-chicago-2012
  Liabilities:US:Chase:Slate                        -5.53 USD
  Expenses:Food:Coffee                               5.53 USD

2012-07-15 * "Mercadito" | "" #trip-chicago-2012
  Liabilities:US:Chase:Slate                       -35.14 USD
  Expenses:Food:Restaurant                          35.14 USD

2012-07-15 * "Argo Tea" | "" #trip-chicago-2012
  Liabilities:US:Chase:Slate                        -5.07 USD
  Expenses:Food:Coffee                               5.07 USD

2012-07-16 * "Another Sports Pub" | "" #trip-chicago-2012
  Liabilities:US:Chase:Slate                       -11.87 USD
  Expenses:Food:Alcohol                             11.87 USD

2012-07-17 * "25 Degrees Burger Bar" | "" #trip-chicago-2012
  Liabilities:US:Chase:Slate                       -23.76 USD
  Expenses:Food:Restaurant                          23.76 USD

2012-07-17 * "Eataly Chicago" | "" #trip-chicago-2012
  Liabilities:US:Chase:Slate                       -29.56 USD
  Expenses:Food:Restaurant                          29.56 USD

2012-07-17 * "Another Sports Pub" | "" #trip-chicago-2012
  Liabilities:US:Chase:Slate                       -13.76 USD
  Expenses:Food:Alcohol                             13.76 USD

2012-07-17 * "Argo Tea" | "" #trip-chicago-2012
  Liabilities:US:Chase:Slate                        -6.47 USD
  Expenses:Food:Coffee                               6.47 USD

2012-07-18 * "Star of Siam" | "" #trip-chicago-2012
  Liabilities:US:Chase:Slate                       -29.27 USD
  Expenses:Food:Restaurant                          29.27 USD

2012-07-19 * "Argo Tea" | "" #trip-chicago-2012
  Liabilities:US:Chase:Slate                        -5.37 USD
  Expenses:Food:Coffee                               5.37 USD

2012-07-19 event "location" "New Metropolis"

2012-07-20 * "Cafe Modagor" | "Eating out after work"
  Liabilities:US:Chase:Slate                       -31.11 USD
  Expenses:Food:Restaurant                          31.11 USD

2012-07-22 * "Goba Goba" | "Eating out with Natasha"
  Liabilities:US:Chase:Slate                       -38.77 USD
  Expenses:Food:Restaurant                          38.77 USD

2012-07-25 * "Farmer Fresh" | "Buying groceries"
  Liabilities:US:Chase:Slate                      -100.89 USD
  Expenses:Food:Groceries                          100.89 USD

2012-07-26 * "Chichipotle" | "Eating out with Bill"
  Liabilities:US:Chase:Slate                       -62.86 USD
  Expenses:Food:Restaurant                          62.86 USD

2012-07-30 * "Metro Transport Authority" | "Tram tickets"
  Liabilities:US:Chase:Slate                      -120.00 USD
  Expenses:Transport:Tram                          120.00 USD

2012-07-31 * "Rose Flower" | "Eating out with Joe"
  Liabilities:US:Chase:Slate                       -32.99 USD
  Expenses:Food:Restaurant                          32.99 USD

2012-08-04 * "Chichipotle" | "Eating out with Julie"
  Liabilities:US:Chase:Slate                       -20.04 USD
  Expenses:Food:Restaurant                          20.04 USD

2012-08-07 balance Liabilities:US:Chase:Slate    -1024.03 USD

2012-08-07 * "Chase:Slate" | "Paying off credit card"
  Liabilities:US:Chase:Slate                       396.08 USD
  Assets:US:BofA:Checking                         -396.08 USD

2012-08-09 * "China Garden" | "Eating out with work buddies"
  Liabilities:US:Chase:Slate                       -20.53 USD
  Expenses:Food:Restaurant                          20.53 USD

2012-08-10 * "Farmer Fresh" | "Buying groceries"
  Liabilities:US:Chase:Slate                       -81.54 USD
  Expenses:Food:Groceries                           81.54 USD

2012-08-13 * "Rose Flower" | "Eating out with work buddies"
  Liabilities:US:Chase:Slate                       -30.90 USD
  Expenses:Food:Restaurant                          30.90 USD

2012-08-14 * "China Garden" | "Eating out "
  Liabilities:US:Chase:Slate                       -26.87 USD
  Expenses:Food:Restaurant                          26.87 USD

2012-08-15 * "Kin Soy" | "Eating out after work"
  Liabilities:US:Chase:Slate                       -38.70 USD
  Expenses:Food:Restaurant                          38.70 USD

2012-08-19 * "Kin Soy" | "Eating out after work"
  Liabilities:US:Chase:Slate                       -18.82 USD
  Expenses:Food:Restaurant                          18.82 USD

2012-08-21 * "Rose Flower" | "Eating out with Bill"
  Liabilities:US:Chase:Slate                       -18.82 USD
  Expenses:Food:Restaurant                          18.82 USD

2012-08-24 * "Chichipotle" | "Eating out alone"
  Liabilities:US:Chase:Slate                       -23.27 USD
  Expenses:Food:Restaurant                          23.27 USD

2012-08-24 * "Farmer Fresh" | "Buying groceries"
  Liabilities:US:Chase:Slate                       -54.79 USD
  Expenses:Food:Groceries                           54.79 USD

2012-08-28 * "Metro Transport Authority" | "Tram tickets"
  Liabilities:US:Chase:Slate                      -120.00 USD
  Expenses:Transport:Tram                          120.00 USD

2012-08-29 * "Rose Flower" | "Eating out "
  Liabilities:US:Chase:Slate                       -28.31 USD
  Expenses:Food:Restaurant                          28.31 USD

2012-08-31 * "Kin Soy" | "Eating out with Natasha"
  Liabilities:US:Chase:Slate                       -42.10 USD
  Expenses:Food:Restaurant                          42.10 USD

2012-09-04 balance Liabilities:US:Chase:Slate    -1132.60 USD

2012-09-05 * "Goba Goba" | "Eating out with Natasha"
  Liabilities:US:Chase:Slate                       -45.68 USD
  Expenses:Food:Restaurant                          45.68 USD

2012-09-07 * "Jewel of Morroco" | "Eating out alone"
  Liabilities:US:Chase:Slate                       -77.57 USD
  Expenses:Food:Restaurant                          77.57 USD

2012-09-09 * "Good Moods Market" | "Buying groceries"
  Liabilities:US:Chase:Slate                       -80.20 USD
  Expenses:Food:Groceries                           80.20 USD

2012-09-09 * "Chase:Slate" | "Paying off credit card"
  Liabilities:US:Chase:Slate                       687.57 USD
  Assets:US:BofA:Checking                         -687.57 USD

2012-09-10 * "China Garden" | "Eating out after work"
  Liabilities:US:Chase:Slate                       -24.42 USD
  Expenses:Food:Restaurant                          24.42 USD

2012-09-12 * "Rose Flower" | "Eating out with Bill"
  Liabilities:US:Chase:Slate                       -38.58 USD
  Expenses:Food:Restaurant                          38.58 USD

2012-09-17 * "Jewel of Morroco" | "Eating out with Julie"
  Liabilities:US:Chase:Slate                       -25.81 USD
  Expenses:Food:Restaurant                          25.81 USD

2012-09-18 * "Chichipotle" | "Eating out with Joe"
  Liabilities:US:Chase:Slate                       -22.34 USD
  Expenses:Food:Restaurant                          22.34 USD

2012-09-20 * "Jewel of Morroco" | "Eating out with Natasha"
  Liabilities:US:Chase:Slate                       -32.04 USD
  Expenses:Food:Restaurant                          32.04 USD

2012-09-22 * "Good Moods Market" | "Buying groceries"
  Liabilities:US:Chase:Slate                      -113.81 USD
  Expenses:Food:Groceries                          113.81 USD

2012-09-25 balance Liabilities:US:Chase:Slate     -905.48 USD

2012-09-25 * "Cafe Modagor" | "Eating out with Julie"
  Liabilities:US:Chase:Slate                       -26.06 USD
  Expenses:Food:Restaurant                          26.06 USD

2012-09-25 * "Metro Transport Authority" | "Tram tickets"
  Liabilities:US:Chase:Slate                      -120.00 USD
  Expenses:Transport:Tram                          120.00 USD

2012-09-27 * "Jewel of Morroco" | "Eating out with work buddies"
  Liabilities:US:Chase:Slate                       -28.70 USD
  Expenses:Food:Restaurant                          28.70 USD

2012-09-30 * "China Garden" | "Eating out with Natasha"
  Liabilities:US:Chase:Slate                       -25.05 USD
  Expenses:Food:Restaurant                          25.05 USD

2012-10-02 * "Good Moods Market" | "Buying groceries"
  Liabilities:US:Chase:Slate                       -57.01 USD
  Expenses:Food:Groceries                           57.01 USD

2012-10-03 * "Jewel of Morroco" | "Eating out alone"
  Liabilities:US:Chase:Slate                       -14.46 USD
  Expenses:Food:Restaurant                          14.46 USD

2012-10-04 * "Goba Goba" | "Eating out with work buddies"
  Liabilities:US:Chase:Slate                       -32.80 USD
  Expenses:Food:Restaurant                          32.80 USD

2012-10-07 * "Goba Goba" | "Eating out with Joe"
  Liabilities:US:Chase:Slate                       -43.52 USD
  Expenses:Food:Restaurant                          43.52 USD

2012-10-08 * "Cafe Modagor" | "Eating out with Julie"
  Liabilities:US:Chase:Slate                       -32.18 USD
  Expenses:Food:Restaurant                          32.18 USD

2012-10-09 * "Rose Flower" | "Eating out after work"
  Liabilities:US:Chase:Slate                       -37.59 USD
  Expenses:Food:Restaurant                          37.59 USD

2012-10-10 * "Chase:Slate" | "Paying off credit card"
  Liabilities:US:Chase:Slate                       713.05 USD
  Assets:US:BofA:Checking                         -713.05 USD

2012-10-13 * "Goba Goba" | "Eating out alone"
  Liabilities:US:Chase:Slate                       -38.68 USD
  Expenses:Food:Restaurant                          38.68 USD

2012-10-15 * "Corner Deli" | "Buying groceries"
  Liabilities:US:Chase:Slate                       -97.95 USD
  Expenses:Food:Groceries                           97.95 USD

2012-10-16 * "Chichipotle" | "Eating out with Joe"
  Liabilities:US:Chase:Slate                       -30.29 USD
  Expenses:Food:Restaurant                          30.29 USD

2012-10-21 * "Jewel of Morroco" | "Eating out with Bill"
  Liabilities:US:Chase:Slate                       -14.70 USD
  Expenses:Food:Restaurant                          14.70 USD

2012-10-24 * "Kin Soy" | "Eating out with work buddies"
  Liabilities:US:Chase:Slate                       -21.07 USD
  Expenses:Food:Restaurant                          21.07 USD

2012-10-25 balance Liabilities:US:Chase:Slate     -812.49 USD

2012-10-26 * "Metro Transport Authority" | "Tram tickets"
  Liabilities:US:Chase:Slate                      -120.00 USD
  Expenses:Transport:Tram                          120.00 USD

2012-10-27 * "Chichipotle" | "Eating out with Bill"
  Liabilities:US:Chase:Slate                       -36.16 USD
  Expenses:Food:Restaurant                          36.16 USD

2012-10-30 * "Farmer Fresh" | "Buying groceries"
  Liabilities:US:Chase:Slate                       -55.39 USD
  Expenses:Food:Groceries                           55.39 USD

2012-10-31 * "Goba Goba" | "Eating out with Joe"
  Liabilities:US:Chase:Slate                       -31.17 USD
  Expenses:Food:Restaurant                          31.17 USD

2012-11-03 * "Chichipotle" | "Eating out with Bill"
  Liabilities:US:Chase:Slate                       -36.28 USD
  Expenses:Food:Restaurant                          36.28 USD

2012-11-06 * "Cafe Modagor" | "Eating out with Natasha"
  Liabilities:US:Chase:Slate                       -16.43 USD
  Expenses:Food:Restaurant                          16.43 USD

2012-11-07 * "Chase:Slate" | "Paying off credit card"
  Liabilities:US:Chase:Slate                       546.77 USD
  Assets:US:BofA:Checking                         -546.77 USD

2012-11-08 * "Onion Market" | "Buying groceries"
  Liabilities:US:Chase:Slate                       -87.33 USD
  Expenses:Food:Groceries                           87.33 USD

2012-11-10 * "Jewel of Morroco" | "Eating out after work"
  Liabilities:US:Chase:Slate                       -35.70 USD
  Expenses:Food:Restaurant                          35.70 USD

2012-11-11 * "Kin Soy" | "Eating out with Joe"
  Liabilities:US:Chase:Slate                       -23.31 USD
  Expenses:Food:Restaurant                          23.31 USD

2012-11-15 * "Rose Flower" | "Eating out with Bill"
  Liabilities:US:Chase:Slate                       -41.97 USD
  Expenses:Food:Restaurant                          41.97 USD

2012-11-17 balance Liabilities:US:Chase:Slate     -749.46 USD

2012-11-18 * "Uncle Boons" | "Eating out with work buddies"
  Liabilities:US:Chase:Slate                       -26.76 USD
  Expenses:Food:Restaurant                          26.76 USD

2012-11-20 * "Corner Deli" | "Buying groceries"
  Liabilities:US:Chase:Slate                       -71.63 USD
  Expenses:Food:Groceries                           71.63 USD

2012-11-23 * "Rose Flower" | "Eating out "
  Liabilities:US:Chase:Slate                       -46.79 USD
  Expenses:Food:Restaurant                          46.79 USD

2012-11-26 * "Cafe Modagor" | "Eating out with Natasha"
  Liabilities:US:Chase:Slate                       -21.11 USD
  Expenses:Food:Restaurant                          21.11 USD

2012-11-26 * "Metro Transport Authority" | "Tram tickets"
  Liabilities:US:Chase:Slate                      -120.00 USD
  Expenses:Transport:Tram                          120.00 USD

2012-11-27 * "Rose Flower" | "Eating out after work"
  Liabilities:US:Chase:Slate                       -26.45 USD
  Expenses:Food:Restaurant                          26.45 USD

2012-12-01 * "Chichipotle" | "Eating out with Natasha"
  Liabilities:US:Chase:Slate                       -66.52 USD
  Expenses:Food:Restaurant                          66.52 USD

2012-12-02 * "Rose Flower" | "Eating out with Natasha"
  Liabilities:US:Chase:Slate                       -31.27 USD
  Expenses:Food:Restaurant                          31.27 USD

2012-12-03 * "Uncle Boons" | "Eating out with Joe"
  Liabilities:US:Chase:Slate                       -29.39 USD
  Expenses:Food:Restaurant                          29.39 USD

2012-12-04 * "Goba Goba" | "Eating out with Bill"
  Liabilities:US:Chase:Slate                       -27.10 USD
  Expenses:Food:Restaurant                          27.10 USD

2012-12-06 * "China Garden" | "Eating out with Joe"
  Liabilities:US:Chase:Slate                       -37.80 USD
  Expenses:Food:Restaurant                          37.80 USD

2012-12-07 * "Good Moods Market" | "Buying groceries"
  Liabilities:US:Chase:Slate                       -82.16 USD
  Expenses:Food:Groceries                           82.16 USD

2012-12-10 balance Liabilities:US:Chase:Slate    -1336.44 USD

2012-12-10 * "Uncle Boons" | "Eating out after work"
  Liabilities:US:Chase:Slate                       -27.37 USD
  Expenses:Food:Restaurant                          27.37 USD

2012-12-11 * "Chase:Slate" | "Paying off credit card"
  Liabilities:US:Chase:Slate                       764.82 USD
  Assets:US:BofA:Checking                         -764.82 USD

2012-12-12 * "Jewel of Morroco" | "Eating out "
  Liabilities:US:Chase:Slate                       -49.49 USD
  Expenses:Food:Restaurant                          49.49 USD

2012-12-15 * "Rose Flower" | "Eating out with Bill"
  Liabilities:US:Chase:Slate                       -40.65 USD
  Expenses:Food:Restaurant                          40.65 USD

2012-12-20 * "Goba Goba" | "Eating out with Joe"
  Liabilities:US:Chase:Slate                       -17.07 USD
  Expenses:Food:Restaurant                          17.07 USD

2012-12-21 * "Rose Flower" | "Eating out with Natasha"
  Liabilities:US:Chase:Slate                       -47.53 USD
  Expenses:Food:Restaurant                          47.53 USD

2012-12-24 * "Corner Deli" | "Buying groceries"
  Liabilities:US:Chase:Slate                       -86.26 USD
  Expenses:Food:Groceries                           86.26 USD

2012-12-26 * "Rose Flower" | "Eating out alone"
  Liabilities:US:Chase:Slate                       -42.56 USD
  Expenses:Food:Restaurant                          42.56 USD

2012-12-28 * "Metro Transport Authority" | "Tram tickets"
  Liabilities:US:Chase:Slate                      -120.00 USD
  Expenses:Transport:Tram                          120.00 USD

2012-12-30 * "Goba Goba" | "Eating out after work"
  Liabilities:US:Chase:Slate                       -34.89 USD
  Expenses:Food:Restaurant                          34.89 USD

2012-12-30 * "Corner Deli" | "Buying groceries"
  Liabilities:US:Chase:Slate                       -92.97 USD
  Expenses:Food:Groceries                           92.97 USD

2013-01-04 * "Jewel of Morroco" | "Eating out after work"
  Liabilities:US:Chase:Slate                       -21.60 USD
  Expenses:Food:Restaurant                          21.60 USD

2013-01-05 balance Liabilities:US:Chase:Slate    -1152.01 USD

2013-01-05 * "Jewel of Morroco" | "Eating out with Julie"
  Liabilities:US:Chase:Slate                       -27.57 USD
  Expenses:Food:Restaurant                          27.57 USD

2013-01-07 * "Chase:Slate" | "Paying off credit card"
  Liabilities:US:Chase:Slate                       552.27 USD
  Assets:US:BofA:Checking                         -552.27 USD

2013-01-09 * "Cafe Modagor" | "Eating out with work buddies"
  Liabilities:US:Chase:Slate                       -21.17 USD
  Expenses:Food:Restaurant                          21.17 USD

2013-01-12 * "Chichipotle" | "Eating out with Julie"
  Liabilities:US:Chase:Slate                       -45.95 USD
  Expenses:Food:Restaurant                          45.95 USD

2013-01-15 * "Cafe Modagor" | "Eating out with Joe"
  Liabilities:US:Chase:Slate                       -18.73 USD
  Expenses:Food:Restaurant                          18.73 USD

2013-01-17 * "Jewel of Morroco" | "Eating out with Natasha"
  Liabilities:US:Chase:Slate                       -19.65 USD
  Expenses:Food:Restaurant                          19.65 USD

2013-01-17 * "Onion Market" | "Buying groceries"
  Liabilities:US:Chase:Slate                       -90.72 USD
  Expenses:Food:Groceries                           90.72 USD

2013-01-21 * "Chichipotle" | "Eating out alone"
  Liabilities:US:Chase:Slate                       -32.71 USD
  Expenses:Food:Restaurant                          32.71 USD

2013-01-23 * "China Garden" | "Eating out with Bill"
  Liabilities:US:Chase:Slate                       -22.16 USD
  Expenses:Food:Restaurant                          22.16 USD

2013-01-26 * "Kin Soy" | "Eating out with work buddies"
  Liabilities:US:Chase:Slate                       -49.50 USD
  Expenses:Food:Restaurant                          49.50 USD

2013-01-27 * "Onion Market" | "Buying groceries"
  Liabilities:US:Chase:Slate                       -79.28 USD
  Expenses:Food:Groceries                           79.28 USD

2013-01-28 * "Rose Flower" | "Eating out with work buddies"
  Liabilities:US:Chase:Slate                       -37.76 USD
  Expenses:Food:Restaurant                          37.76 USD

2013-01-30 * "Metro Transport Authority" | "Tram tickets"
  Liabilities:US:Chase:Slate                      -120.00 USD
  Expenses:Transport:Tram                          120.00 USD

2013-01-31 balance Liabilities:US:Chase:Slate    -1164.94 USD

2013-02-02 * "Jewel of Morroco" | "Eating out with Julie"
  Liabilities:US:Chase:Slate                       -25.81 USD
  Expenses:Food:Restaurant                          25.81 USD

2013-02-05 * "Jewel of Morroco" | "Eating out "
  Liabilities:US:Chase:Slate                       -27.07 USD
  Expenses:Food:Restaurant                          27.07 USD

2013-02-06 * "Jewel of Morroco" | "Eating out with Bill"
  Liabilities:US:Chase:Slate                       -42.02 USD
  Expenses:Food:Restaurant                          42.02 USD

2013-02-08 * "Goba Goba" | "Eating out "
  Liabilities:US:Chase:Slate                       -22.47 USD
  Expenses:Food:Restaurant                          22.47 USD

2013-02-10 * "Chase:Slate" | "Paying off credit card"
  Liabilities:US:Chase:Slate                       696.61 USD
  Assets:US:BofA:Checking                         -696.61 USD

2013-02-11 * "China Garden" | "Eating out with Natasha"
  Liabilities:US:Chase:Slate                       -62.78 USD
  Expenses:Food:Restaurant                          62.78 USD

2013-02-14 * "Corner Deli" | "Buying groceries"
  Liabilities:US:Chase:Slate                       -58.34 USD
  Expenses:Food:Groceries                           58.34 USD

2013-02-15 * "China Garden" | "Eating out after work"
  Liabilities:US:Chase:Slate                       -38.82 USD
  Expenses:Food:Restaurant                          38.82 USD

2013-02-19 * "Good Moods Market" | "Buying groceries"
  Liabilities:US:Chase:Slate                       -39.85 USD
  Expenses:Food:Groceries                           39.85 USD

2013-02-20 * "China Garden" | "Eating out alone"
  Liabilities:US:Chase:Slate                        -9.66 USD
  Expenses:Food:Restaurant                           9.66 USD

2013-02-22 balance Liabilities:US:Chase:Slate     -795.15 USD

2013-02-24 * "Cafe Modagor" | "Eating out with Bill"
  Liabilities:US:Chase:Slate                       -37.65 USD
  Expenses:Food:Restaurant                          37.65 USD

2013-02-25 * "Farmer Fresh" | "Buying groceries"
  Liabilities:US:Chase:Slate                      -103.81 USD
  Expenses:Food:Groceries                          103.81 USD

2013-02-26 * "Kin Soy" | "Eating out with Natasha"
  Liabilities:US:Chase:Slate                       -31.20 USD
  Expenses:Food:Restaurant                          31.20 USD

2013-02-26 * "Metro Transport Authority" | "Tram tickets"
  Liabilities:US:Chase:Slate                      -120.00 USD
  Expenses:Transport:Tram                          120.00 USD

2013-02-27 event "location" "New York"

2013-02-28 * "La Colombe" | "" #trip-new-york-2013
  Liabilities:US:Chase:Slate                        -6.91 USD
  Expenses:Food:Coffee                               6.91 USD

2013-03-01 * "Uncle Boons" | "" #trip-new-york-2013
  Liabilities:US:Chase:Slate                       -45.59 USD
  Expenses:Food:Restaurant                          45.59 USD

2013-03-01 * "Laut" | "" #trip-new-york-2013
  Liabilities:US:Chase:Slate                       -37.76 USD
  Expenses:Food:Restaurant                          37.76 USD

2013-03-01 * "La Colombe" | "" #trip-new-york-2013
  Liabilities:US:Chase:Slate                        -8.03 USD
  Expenses:Food:Coffee                               8.03 USD

2013-03-02 * "Takahachi" | "" #trip-new-york-2013
  Liabilities:US:Chase:Slate                       -56.20 USD
  Expenses:Food:Restaurant                          56.20 USD

2013-03-02 * "La Colombe" | "" #trip-new-york-2013
  Liabilities:US:Chase:Slate                        -6.46 USD
  Expenses:Food:Coffee                               6.46 USD

2013-03-03 * "Uncle Boons" | "" #trip-new-york-2013
  Liabilities:US:Chase:Slate                       -42.39 USD
  Expenses:Food:Restaurant                          42.39 USD

2013-03-03 * "La Colombe" | "" #trip-new-york-2013
  Liabilities:US:Chase:Slate                        -5.51 USD
  Expenses:Food:Coffee                               5.51 USD

2013-03-04 * "Uncle Boons" | "" #trip-new-york-2013
  Liabilities:US:Chase:Slate                       -35.58 USD
  Expenses:Food:Restaurant                          35.58 USD

2013-03-04 * "Cafe Select" | "" #trip-new-york-2013
  Liabilities:US:Chase:Slate                       -31.62 USD
  Expenses:Food:Restaurant                          31.62 USD

2013-03-04 * "Takahachi" | "" #trip-new-york-2013
  Liabilities:US:Chase:Slate                       -47.24 USD
  Expenses:Food:Restaurant                          47.24 USD

2013-03-04 * "Gimme! Coffee" | "" #trip-new-york-2013
  Liabilities:US:Chase:Slate                        -8.48 USD
  Expenses:Food:Coffee                               8.48 USD

2013-03-05 * "Uncle Boons" | "" #trip-new-york-2013
  Liabilities:US:Chase:Slate                       -40.98 USD
  Expenses:Food:Restaurant                          40.98 USD

2013-03-05 * "Takahachi" | "" #trip-new-york-2013
  Liabilities:US:Chase:Slate                       -43.08 USD
  Expenses:Food:Restaurant                          43.08 USD

2013-03-05 * "La Colombe" | "" #trip-new-york-2013
  Liabilities:US:Chase:Slate                        -5.59 USD
  Expenses:Food:Coffee                               5.59 USD

2013-03-06 * "Uncle Boons" | "" #trip-new-york-2013
  Liabilities:US:Chase:Slate                       -36.05 USD
  Expenses:Food:Restaurant                          36.05 USD

2013-03-06 * "Laut" | "" #trip-new-york-2013
  Liabilities:US:Chase:Slate                       -40.50 USD
  Expenses:Food:Restaurant                          40.50 USD

2013-03-06 * "Gimme! Coffee" | "" #trip-new-york-2013
  Liabilities:US:Chase:Slate                       -10.57 USD
  Expenses:Food:Coffee                              10.57 USD

2013-03-07 * "La Colombe" | "" #trip-new-york-2013
  Liabilities:US:Chase:Slate                        -5.92 USD
  Expenses:Food:Coffee                               5.92 USD

2013-03-08 * "Takahachi" | "" #trip-new-york-2013
  Liabilities:US:Chase:Slate                       -48.79 USD
  Expenses:Food:Restaurant                          48.79 USD

2013-03-08 * "Laut" | "" #trip-new-york-2013
  Liabilities:US:Chase:Slate                       -32.28 USD
  Expenses:Food:Restaurant                          32.28 USD

2013-03-08 * "La Colombe" | "" #trip-new-york-2013
  Liabilities:US:Chase:Slate                        -5.77 USD
  Expenses:Food:Coffee                               5.77 USD

2013-03-08 * "Chase:Slate" | "Paying off credit card"
  Liabilities:US:Chase:Slate                       549.43 USD
  Assets:US:BofA:Checking                         -549.43 USD

2013-03-09 * "Uncle Boons" | "" #trip-new-york-2013
  Liabilities:US:Chase:Slate                       -37.32 USD
  Expenses:Food:Restaurant                          37.32 USD

2013-03-09 * "Cafe Select" | "" #trip-new-york-2013
  Liabilities:US:Chase:Slate                       -30.15 USD
  Expenses:Food:Restaurant                          30.15 USD

2013-03-09 * "Takahachi" | "" #trip-new-york-2013
  Liabilities:US:Chase:Slate                       -42.09 USD
  Expenses:Food:Restaurant                          42.09 USD

2013-03-09 * "La Colombe" | "" #trip-new-york-2013
  Liabilities:US:Chase:Slate                        -6.85 USD
  Expenses:Food:Coffee                               6.85 USD

2013-03-10 * "Cafe Select" | "" #trip-new-york-2013
  Liabilities:US:Chase:Slate                       -27.09 USD
  Expenses:Food:Restaurant                          27.09 USD

2013-03-10 * "Gimme! Coffee" | "" #trip-new-york-2013
  Liabilities:US:Chase:Slate                        -7.70 USD
  Expenses:Food:Coffee                               7.70 USD

2013-03-11 * "Takahachi" | "" #trip-new-york-2013
  Liabilities:US:Chase:Slate                       -52.85 USD
  Expenses:Food:Restaurant                          52.85 USD

2013-03-11 * "La Colombe" | "" #trip-new-york-2013
  Liabilities:US:Chase:Slate                        -5.74 USD
  Expenses:Food:Coffee                               5.74 USD

2013-03-12 * "Uncle Boons" | "" #trip-new-york-2013
  Liabilities:US:Chase:Slate                       -49.72 USD
  Expenses:Food:Restaurant                          49.72 USD

2013-03-12 * "Laut" | "" #trip-new-york-2013
  Liabilities:US:Chase:Slate                       -32.87 USD
  Expenses:Food:Restaurant                          32.87 USD

2013-03-13 * "Cafe Select" | "" #trip-new-york-2013
  Liabilities:US:Chase:Slate                       -28.02 USD
  Expenses:Food:Restaurant                          28.02 USD

2013-03-13 * "Takahachi" | "" #trip-new-york-2013
  Liabilities:US:Chase:Slate                       -51.25 USD
  Expenses:Food:Restaurant                          51.25 USD

2013-03-13 * "La Colombe" | "" #trip-new-york-2013
  Liabilities:US:Chase:Slate                        -6.57 USD
  Expenses:Food:Coffee                               6.57 USD

2013-03-14 * "Takahachi" | "" #trip-new-york-2013
  Liabilities:US:Chase:Slate                       -38.86 USD
  Expenses:Food:Restaurant                          38.86 USD

2013-03-14 * "Laut" | "" #trip-new-york-2013
  Liabilities:US:Chase:Slate                       -30.05 USD
  Expenses:Food:Restaurant                          30.05 USD

2013-03-14 * "Gimme! Coffee" | "" #trip-new-york-2013
  Liabilities:US:Chase:Slate                        -8.53 USD
  Expenses:Food:Coffee                               8.53 USD

2013-03-14 event "location" "New Metropolis"

2013-03-16 * "Onion Market" | "Buying groceries"
  Liabilities:US:Chase:Slate                      -110.10 USD
  Expenses:Food:Groceries                          110.10 USD

2013-03-17 * "Goba Goba" | "Eating out "
  Liabilities:US:Chase:Slate                       -20.16 USD
  Expenses:Food:Restaurant                          20.16 USD

2013-03-22 * "Jewel of Morroco" | "Eating out after work"
  Liabilities:US:Chase:Slate                       -18.25 USD
  Expenses:Food:Restaurant                          18.25 USD

2013-03-23 balance Liabilities:US:Chase:Slate    -1743.85 USD

2013-03-24 * "Cafe Modagor" | "Eating out with work buddies"
  Liabilities:US:Chase:Slate                       -30.26 USD
  Expenses:Food:Restaurant                          30.26 USD

2013-03-27 * "Metro Transport Authority" | "Tram tickets"
  Liabilities:US:Chase:Slate                      -120.00 USD
  Expenses:Transport:Tram                          120.00 USD

2013-03-29 * "Uncle Boons" | "Eating out with Bill"
  Liabilities:US:Chase:Slate                       -29.43 USD
  Expenses:Food:Restaurant                          29.43 USD

2013-03-31 * "Goba Goba" | "Eating out "
  Liabilities:US:Chase:Slate                       -31.04 USD
  Expenses:Food:Restaurant                          31.04 USD

2013-04-01 * "Jewel of Morroco" | "Eating out with Natasha"
  Liabilities:US:Chase:Slate                       -55.56 USD
  Expenses:Food:Restaurant                          55.56 USD

2013-04-03 * "Farmer Fresh" | "Buying groceries"
  Liabilities:US:Chase:Slate                       -71.10 USD
  Expenses:Food:Groceries                           71.10 USD

2013-04-04 * "Goba Goba" | "Eating out after work"
  Liabilities:US:Chase:Slate                       -28.07 USD
  Expenses:Food:Restaurant                          28.07 USD

2013-04-05 * "Kin Soy" | "Eating out with Joe"
  Liabilities:US:Chase:Slate                       -38.92 USD
  Expenses:Food:Restaurant                          38.92 USD

2013-04-06 * "Chichipotle" | "Eating out with Natasha"
  Liabilities:US:Chase:Slate                       -53.05 USD
  Expenses:Food:Restaurant                          53.05 USD

2013-04-08 * "Farmer Fresh" | "Buying groceries"
  Liabilities:US:Chase:Slate                       -88.59 USD
  Expenses:Food:Groceries                           88.59 USD

2013-04-09 * "Chase:Slate" | "Paying off credit card"
  Liabilities:US:Chase:Slate                       626.18 USD
  Assets:US:BofA:Checking                         -626.18 USD

2013-04-10 * "Cafe Modagor" | "Eating out with Joe"
  Liabilities:US:Chase:Slate                       -41.75 USD
  Expenses:Food:Restaurant                          41.75 USD

2013-04-12 * "China Garden" | "Eating out after work"
  Liabilities:US:Chase:Slate                       -25.33 USD
  Expenses:Food:Restaurant                          25.33 USD

2013-04-13 balance Liabilities:US:Chase:Slate    -1730.77 USD

2013-04-13 * "China Garden" | "Eating out alone"
  Liabilities:US:Chase:Slate                       -15.06 USD
  Expenses:Food:Restaurant                          15.06 USD

2013-04-15 * "Uncle Boons" | "Eating out alone"
  Liabilities:US:Chase:Slate                       -41.52 USD
  Expenses:Food:Restaurant                          41.52 USD

2013-04-18 * "Good Moods Market" | "Buying groceries"
  Liabilities:US:Chase:Slate                       -60.90 USD
  Expenses:Food:Groceries                           60.90 USD

2013-04-20 * "Kin Soy" | "Eating out after work"
  Liabilities:US:Chase:Slate                       -26.15 USD
  Expenses:Food:Restaurant                          26.15 USD

2013-04-23 * "Uncle Boons" | "Eating out with Natasha"
  Liabilities:US:Chase:Slate                       -27.86 USD
  Expenses:Food:Restaurant                          27.86 USD

2013-04-26 * "Metro Transport Authority" | "Tram tickets"
  Liabilities:US:Chase:Slate                      -120.00 USD
  Expenses:Transport:Tram                          120.00 USD

2013-04-27 * "Jewel of Morroco" | "Eating out "
  Liabilities:US:Chase:Slate                       -25.92 USD
  Expenses:Food:Restaurant                          25.92 USD

2013-05-01 * "Farmer Fresh" | "Buying groceries"
  Liabilities:US:Chase:Slate                       -64.62 USD
  Expenses:Food:Groceries                           64.62 USD

2013-05-02 * "Kin Soy" | "Eating out alone"
  Liabilities:US:Chase:Slate                       -19.83 USD
  Expenses:Food:Restaurant                          19.83 USD

2013-05-06 balance Liabilities:US:Chase:Slate    -2132.63 USD

2013-05-07 * "Rose Flower" | "Eating out with Natasha"
  Liabilities:US:Chase:Slate                       -25.28 USD
  Expenses:Food:Restaurant                          25.28 USD

2013-05-11 * "Jewel of Morroco" | "Eating out with Joe"
  Liabilities:US:Chase:Slate                        -9.34 USD
  Expenses:Food:Restaurant                           9.34 USD

2013-05-11 * "Chase:Slate" | "Paying off credit card"
  Liabilities:US:Chase:Slate                       461.81 USD
  Assets:US:BofA:Checking                         -461.81 USD

2013-05-14 * "Farmer Fresh" | "Buying groceries"
  Liabilities:US:Chase:Slate                       -82.22 USD
  Expenses:Food:Groceries                           82.22 USD

2013-05-16 * "Kin Soy" | "Eating out after work"
  Liabilities:US:Chase:Slate                       -41.23 USD
  Expenses:Food:Restaurant                          41.23 USD

2013-05-18 * "Rose Flower" | "Eating out alone"
  Liabilities:US:Chase:Slate                       -26.52 USD
  Expenses:Food:Restaurant                          26.52 USD

2013-05-23 * "Cafe Modagor" | "Eating out "
  Liabilities:US:Chase:Slate                       -91.85 USD
  Expenses:Food:Restaurant                          91.85 USD

2013-05-24 * "Metro Transport Authority" | "Tram tickets"
  Liabilities:US:Chase:Slate                      -120.00 USD
  Expenses:Transport:Tram                          120.00 USD

2013-05-25 * "Jewel of Morroco" | "Eating out with Natasha"
  Liabilities:US:Chase:Slate                       -49.67 USD
  Expenses:Food:Restaurant                          49.67 USD

2013-05-29 balance Liabilities:US:Chase:Slate    -2116.93 USD

2013-05-30 * "Jewel of Morroco" | "Eating out "
  Liabilities:US:Chase:Slate                       -22.37 USD
  Expenses:Food:Restaurant                          22.37 USD

2013-05-31 * "Uncle Boons" | "Eating out with Joe"
  Liabilities:US:Chase:Slate                       -27.91 USD
  Expenses:Food:Restaurant                          27.91 USD

2013-06-03 * "Corner Deli" | "Buying groceries"
  Liabilities:US:Chase:Slate                       -78.29 USD
  Expenses:Food:Groceries                           78.29 USD

2013-06-05 * "Chichipotle" | "Eating out with Bill"
  Liabilities:US:Chase:Slate                       -25.36 USD
  Expenses:Food:Restaurant                          25.36 USD

2013-06-09 * "Chase:Slate" | "Paying off credit card"
  Liabilities:US:Chase:Slate                       595.90 USD
  Assets:US:BofA:Checking                         -595.90 USD

2013-06-10 * "Cafe Modagor" | "Eating out with work buddies"
  Liabilities:US:Chase:Slate                       -30.48 USD
  Expenses:Food:Restaurant                          30.48 USD

2013-06-11 * "Jewel of Morroco" | "Eating out with Julie"
  Liabilities:US:Chase:Slate                       -42.69 USD
  Expenses:Food:Restaurant                          42.69 USD

2013-06-16 * "Cafe Modagor" | "Eating out with Natasha"
  Liabilities:US:Chase:Slate                       -48.80 USD
  Expenses:Food:Restaurant                          48.80 USD

2013-06-16 * "Onion Market" | "Buying groceries"
  Liabilities:US:Chase:Slate                       -93.86 USD
  Expenses:Food:Groceries                           93.86 USD

2013-06-20 * "Goba Goba" | "Eating out alone"
  Liabilities:US:Chase:Slate                       -28.87 USD
  Expenses:Food:Restaurant                          28.87 USD

2013-06-20 * "Metro Transport Authority" | "Tram tickets"
  Liabilities:US:Chase:Slate                      -120.00 USD
  Expenses:Transport:Tram                          120.00 USD

2013-06-22 balance Liabilities:US:Chase:Slate    -2039.66 USD

2013-06-23 * "Kin Soy" | "Eating out "
  Liabilities:US:Chase:Slate                       -24.65 USD
  Expenses:Food:Restaurant                          24.65 USD

2013-06-25 * "Rose Flower" | "Eating out "
  Liabilities:US:Chase:Slate                       -18.92 USD
  Expenses:Food:Restaurant                          18.92 USD

2013-06-26 * "Kin Soy" | "Eating out alone"
  Liabilities:US:Chase:Slate                       -72.40 USD
  Expenses:Food:Restaurant                          72.40 USD

2013-06-28 * "Chichipotle" | "Eating out with work buddies"
  Liabilities:US:Chase:Slate                       -21.63 USD
  Expenses:Food:Restaurant                          21.63 USD

2013-07-01 * "Cafe Modagor" | "Eating out with Julie"
  Liabilities:US:Chase:Slate                       -39.15 USD
  Expenses:Food:Restaurant                          39.15 USD

2013-07-04 * "Goba Goba" | "Eating out "
  Liabilities:US:Chase:Slate                       -25.46 USD
  Expenses:Food:Restaurant                          25.46 USD

2013-07-06 * "Good Moods Market" | "Buying groceries"
  Liabilities:US:Chase:Slate                      -119.92 USD
  Expenses:Food:Groceries                          119.92 USD

2013-07-08 * "Goba Goba" | "Eating out alone"
  Liabilities:US:Chase:Slate                       -37.01 USD
  Expenses:Food:Restaurant                          37.01 USD

2013-07-09 * "Kin Soy" | "Eating out after work"
  Liabilities:US:Chase:Slate                       -82.18 USD
  Expenses:Food:Restaurant                          82.18 USD

2013-07-09 * "Chase:Slate" | "Paying off credit card"
  Liabilities:US:Chase:Slate                       775.54 USD
  Assets:US:BofA:Checking                         -775.54 USD

2013-07-11 * "Jewel of Morroco" | "Eating out with Bill"
  Liabilities:US:Chase:Slate                       -30.89 USD
  Expenses:Food:Restaurant                          30.89 USD

2013-07-16 * "Chichipotle" | "Eating out with Joe"
  Liabilities:US:Chase:Slate                       -29.60 USD
  Expenses:Food:Restaurant                          29.60 USD

2013-07-17 * "Metro Transport Authority" | "Tram tickets"
  Liabilities:US:Chase:Slate                      -120.00 USD
  Expenses:Transport:Tram                          120.00 USD

2013-07-18 balance Liabilities:US:Chase:Slate    -1885.93 USD

2013-07-18 * "Kin Soy" | "Eating out with Joe"
  Liabilities:US:Chase:Slate                       -29.36 USD
  Expenses:Food:Restaurant                          29.36 USD

2013-07-19 * "Kin Soy" | "Eating out with Natasha"
  Liabilities:US:Chase:Slate                       -20.07 USD
  Expenses:Food:Restaurant                          20.07 USD

2013-07-24 * "China Garden" | "Eating out "
  Liabilities:US:Chase:Slate                       -25.92 USD
  Expenses:Food:Restaurant                          25.92 USD

2013-07-24 * "Onion Market" | "Buying groceries"
  Liabilities:US:Chase:Slate                       -59.38 USD
  Expenses:Food:Groceries                           59.38 USD

2013-07-26 * "Chichipotle" | "Eating out alone"
  Liabilities:US:Chase:Slate                       -17.67 USD
  Expenses:Food:Restaurant                          17.67 USD

2013-07-29 * "Onion Market" | "Buying groceries"
  Liabilities:US:Chase:Slate                       -76.70 USD
  Expenses:Food:Groceries                           76.70 USD

2013-07-30 * "Cafe Modagor" | "Eating out with Bill"
  Liabilities:US:Chase:Slate                       -49.43 USD
  Expenses:Food:Restaurant                          49.43 USD

2013-08-01 * "Chichipotle" | "Eating out with Julie"
  Liabilities:US:Chase:Slate                       -61.13 USD
  Expenses:Food:Restaurant                          61.13 USD

2013-08-03 * "Corner Deli" | "Buying groceries"
  Liabilities:US:Chase:Slate                       -78.65 USD
  Expenses:Food:Groceries                           78.65 USD

2013-08-04 * "Kin Soy" | "Eating out with Joe"
  Liabilities:US:Chase:Slate                       -48.07 USD
  Expenses:Food:Restaurant                          48.07 USD

2013-08-06 * "Jewel of Morroco" | "Eating out with Natasha"
  Liabilities:US:Chase:Slate                       -37.73 USD
  Expenses:Food:Restaurant                          37.73 USD

2013-08-07 * "Kin Soy" | "Eating out alone"
  Liabilities:US:Chase:Slate                       -39.32 USD
  Expenses:Food:Restaurant                          39.32 USD

2013-08-08 * "Chase:Slate" | "Paying off credit card"
  Liabilities:US:Chase:Slate                       762.83 USD
  Assets:US:BofA:Checking                         -762.83 USD

2013-08-11 balance Liabilities:US:Chase:Slate    -1666.53 USD

2013-08-12 * "Kin Soy" | "Eating out with Joe"
  Liabilities:US:Chase:Slate                       -38.91 USD
  Expenses:Food:Restaurant                          38.91 USD

2013-08-16 * "Metro Transport Authority" | "Tram tickets"
  Liabilities:US:Chase:Slate                      -120.00 USD
  Expenses:Transport:Tram                          120.00 USD

2013-08-17 * "Chichipotle" | "Eating out with work buddies"
  Liabilities:US:Chase:Slate                       -50.41 USD
  Expenses:Food:Restaurant                          50.41 USD

2013-08-18 * "Jewel of Morroco" | "Eating out alone"
  Liabilities:US:Chase:Slate                       -32.83 USD
  Expenses:Food:Restaurant                          32.83 USD

2013-08-23 * "Uncle Boons" | "Eating out with Natasha"
  Liabilities:US:Chase:Slate                       -44.10 USD
  Expenses:Food:Restaurant                          44.10 USD

2013-08-23 * "Farmer Fresh" | "Buying groceries"
  Liabilities:US:Chase:Slate                       -81.96 USD
  Expenses:Food:Groceries                           81.96 USD

2013-08-24 * "Chichipotle" | "Eating out with Natasha"
  Liabilities:US:Chase:Slate                       -15.76 USD
  Expenses:Food:Restaurant                          15.76 USD

2013-08-29 * "Cafe Modagor" | "Eating out alone"
  Liabilities:US:Chase:Slate                       -29.38 USD
  Expenses:Food:Restaurant                          29.38 USD

2013-09-02 * "Corner Deli" | "Buying groceries"
  Liabilities:US:Chase:Slate                      -140.33 USD
  Expenses:Food:Groceries                          140.33 USD

2013-09-03 * "Uncle Boons" | "Eating out with work buddies"
  Liabilities:US:Chase:Slate                       -18.85 USD
  Expenses:Food:Restaurant                          18.85 USD

2013-09-06 balance Liabilities:US:Chase:Slate    -2239.06 USD

2013-09-07 * "Kin Soy" | "Eating out with Joe"
  Liabilities:US:Chase:Slate                       -20.56 USD
  Expenses:Food:Restaurant                          20.56 USD

2013-09-10 * "Rose Flower" | "Eating out with work buddies"
  Liabilities:US:Chase:Slate                       -30.33 USD
  Expenses:Food:Restaurant                          30.33 USD

2013-09-10 * "Chase:Slate" | "Paying off credit card"
  Liabilities:US:Chase:Slate                       584.51 USD
  Assets:US:BofA:Checking                         -584.51 USD

2013-09-13 * "Uncle Boons" | "Eating out with Natasha"
  Liabilities:US:Chase:Slate                       -15.89 USD
  Expenses:Food:Restaurant                          15.89 USD

2013-09-13 * "Good Moods Market" | "Buying groceries"
  Liabilities:US:Chase:Slate                       -72.92 USD
  Expenses:Food:Groceries                           72.92 USD

2013-09-16 * "Metro Transport Authority" | "Tram tickets"
  Liabilities:US:Chase:Slate                      -120.00 USD
  Expenses:Transport:Tram                          120.00 USD

2013-09-18 * "Kin Soy" | "Eating out with Bill"
  Liabilities:US:Chase:Slate                       -40.70 USD
  Expenses:Food:Restaurant                          40.70 USD

2013-09-20 * "China Garden" | "Eating out with Bill"
  Liabilities:US:Chase:Slate                       -25.07 USD
  Expenses:Food:Restaurant                          25.07 USD

2013-09-23 * "Goba Goba" | "Eating out with work buddies"
  Liabilities:US:Chase:Slate                       -20.32 USD
  Expenses:Food:Restaurant                          20.32 USD

2013-09-26 balance Liabilities:US:Chase:Slate    -2000.34 USD

2013-09-28 * "China Garden" | "Eating out with work buddies"
  Liabilities:US:Chase:Slate                       -49.29 USD
  Expenses:Food:Restaurant                          49.29 USD

2013-10-01 * "Kin Soy" | "Eating out after work"
  Liabilities:US:Chase:Slate                       -25.49 USD
  Expenses:Food:Restaurant                          25.49 USD

2013-10-02 * "Good Moods Market" | "Buying groceries"
  Liabilities:US:Chase:Slate                       -79.33 USD
  Expenses:Food:Groceries                           79.33 USD

2013-10-05 * "Cafe Modagor" | "Eating out with Natasha"
  Liabilities:US:Chase:Slate                       -16.88 USD
  Expenses:Food:Restaurant                          16.88 USD

2013-10-10 * "Uncle Boons" | "Eating out with Joe"
  Liabilities:US:Chase:Slate                       -22.25 USD
  Expenses:Food:Restaurant                          22.25 USD

2013-10-11 * "Cafe Modagor" | "Eating out after work"
  Liabilities:US:Chase:Slate                       -57.20 USD
  Expenses:Food:Restaurant                          57.20 USD

2013-10-11 * "Chase:Slate" | "Paying off credit card"
  Liabilities:US:Chase:Slate                       545.34 USD
  Assets:US:BofA:Checking                         -545.34 USD

2013-10-14 * "Goba Goba" | "Eating out with work buddies"
  Liabilities:US:Chase:Slate                       -15.16 USD
  Expenses:Food:Restaurant                          15.16 USD

2013-10-17 * "Metro Transport Authority" | "Tram tickets"
  Liabilities:US:Chase:Slate                      -120.00 USD
  Expenses:Transport:Tram                          120.00 USD

2013-10-19 * "Kin Soy" | "Eating out with work buddies"
  Liabilities:US:Chase:Slate                       -18.10 USD
  Expenses:Food:Restaurant                          18.10 USD

2013-10-22 * "Cafe Modagor" | "Eating out alone"
  Liabilities:US:Chase:Slate                       -55.28 USD
  Expenses:Food:Restaurant                          55.28 USD

2013-10-22 * "Good Moods Market" | "Buying groceries"
  Liabilities:US:Chase:Slate                       -78.92 USD
  Expenses:Food:Groceries                           78.92 USD

2013-10-25 * "Kin Soy" | "Eating out with Natasha"
  Liabilities:US:Chase:Slate                       -39.47 USD
  Expenses:Food:Restaurant                          39.47 USD

2013-10-26 balance Liabilities:US:Chase:Slate    -2032.37 USD

2013-10-28 * "Chichipotle" | "Eating out with Joe"
  Liabilities:US:Chase:Slate                       -21.32 USD
  Expenses:Food:Restaurant                          21.32 USD

2013-10-28 * "Onion Market" | "Buying groceries"
  Liabilities:US:Chase:Slate                       -70.38 USD
  Expenses:Food:Groceries                           70.38 USD

2013-10-31 * "Chichipotle" | "Eating out with work buddies"
  Liabilities:US:Chase:Slate                       -30.61 USD
  Expenses:Food:Restaurant                          30.61 USD

2013-11-03 * "Goba Goba" | "Eating out after work"
  Liabilities:US:Chase:Slate                       -26.45 USD
  Expenses:Food:Restaurant                          26.45 USD

2013-11-05 * "Goba Goba" | "Eating out with Bill"
  Liabilities:US:Chase:Slate                       -23.98 USD
  Expenses:Food:Restaurant                          23.98 USD

2013-11-10 * "Goba Goba" | "Eating out with Bill"
  Liabilities:US:Chase:Slate                       -35.53 USD
  Expenses:Food:Restaurant                          35.53 USD

2013-11-10 * "Chase:Slate" | "Paying off credit card"
  Liabilities:US:Chase:Slate                       535.20 USD
  Assets:US:BofA:Checking                         -535.20 USD

2013-11-11 * "Onion Market" | "Buying groceries"
  Liabilities:US:Chase:Slate                      -114.40 USD
  Expenses:Food:Groceries                          114.40 USD

2013-11-12 * "Chichipotle" | "Eating out with Julie"
  Liabilities:US:Chase:Slate                       -32.30 USD
  Expenses:Food:Restaurant                          32.30 USD

2013-11-13 * "Kin Soy" | "Eating out alone"
  Liabilities:US:Chase:Slate                       -27.18 USD
  Expenses:Food:Restaurant                          27.18 USD

2013-11-15 balance Liabilities:US:Chase:Slate    -1879.32 USD

2013-11-17 * "Metro Transport Authority" | "Tram tickets"
  Liabilities:US:Chase:Slate                      -120.00 USD
  Expenses:Transport:Tram                          120.00 USD

2013-11-18 * "Rose Flower" | "Eating out with Natasha"
  Liabilities:US:Chase:Slate                       -30.61 USD
  Expenses:Food:Restaurant                          30.61 USD

2013-11-19 * "Jewel of Morroco" | "Eating out after work"
  Liabilities:US:Chase:Slate                       -40.94 USD
  Expenses:Food:Restaurant                          40.94 USD

2013-11-23 * "Kin Soy" | "Eating out with Julie"
  Liabilities:US:Chase:Slate                       -25.01 USD
  Expenses:Food:Restaurant                          25.01 USD

2013-11-24 * "Chichipotle" | "Eating out with Bill"
  Liabilities:US:Chase:Slate                       -60.45 USD
  Expenses:Food:Restaurant                          60.45 USD

2013-11-26 * "Good Moods Market" | "Buying groceries"
  Liabilities:US:Chase:Slate                       -77.58 USD
  Expenses:Food:Groceries                           77.58 USD

2013-11-29 * "Goba Goba" | "Eating out after work"
  Liabilities:US:Chase:Slate                       -35.92 USD
  Expenses:Food:Restaurant                          35.92 USD

2013-12-02 * "Rose Flower" | "Eating out "
  Liabilities:US:Chase:Slate                       -30.12 USD
  Expenses:Food:Restaurant                          30.12 USD

2013-12-04 * "Chichipotle" | "Eating out with Bill"
  Liabilities:US:Chase:Slate                       -33.63 USD
  Expenses:Food:Restaurant                          33.63 USD

2013-12-08 * "Jewel of Morroco" | "Eating out alone"
  Liabilities:US:Chase:Slate                       -36.98 USD
  Expenses:Food:Restaurant                          36.98 USD

2013-12-09 event "location" "Chicago"

2013-12-10 * "Eataly Chicago" | "" #trip-chicago-2013
  Liabilities:US:Chase:Slate                       -37.00 USD
  Expenses:Food:Restaurant                          37.00 USD

2013-12-10 * "Argo Tea" | "" #trip-chicago-2013
  Liabilities:US:Chase:Slate                        -5.70 USD
  Expenses:Food:Coffee                               5.70 USD

2013-12-10 * "Chase:Slate" | "Paying off credit card"
  Liabilities:US:Chase:Slate                       685.10 USD
  Assets:US:BofA:Checking                         -685.10 USD

2013-12-11 balance Liabilities:US:Chase:Slate    -1728.16 USD

2013-12-11 * "Star of Siam" | "" #trip-chicago-2013
  Liabilities:US:Chase:Slate                       -25.20 USD
  Expenses:Food:Restaurant                          25.20 USD

2013-12-11 * "25 Degrees Burger Bar" | "" #trip-chicago-2013
  Liabilities:US:Chase:Slate                       -23.53 USD
  Expenses:Food:Restaurant                          23.53 USD

2013-12-11 * "Another Sports Pub" | "" #trip-chicago-2013
  Liabilities:US:Chase:Slate                       -15.75 USD
  Expenses:Food:Alcohol                             15.75 USD

2013-12-12 * "Mercadito" | "" #trip-chicago-2013
  Liabilities:US:Chase:Slate                       -43.58 USD
  Expenses:Food:Restaurant                          43.58 USD

2013-12-12 * "Another Sports Pub" | "" #trip-chicago-2013
  Liabilities:US:Chase:Slate                       -11.92 USD
  Expenses:Food:Alcohol                             11.92 USD

2013-12-13 * "Eataly Chicago" | "" #trip-chicago-2013
  Liabilities:US:Chase:Slate                       -46.70 USD
  Expenses:Food:Restaurant                          46.70 USD

2013-12-13 * "Another Sports Pub" | "" #trip-chicago-2013
  Liabilities:US:Chase:Slate                        -5.78 USD
  Expenses:Food:Alcohol                              5.78 USD

2013-12-13 * "Argo Tea" | "" #trip-chicago-2013
  Liabilities:US:Chase:Slate                        -7.04 USD
  Expenses:Food:Coffee                               7.04 USD

2013-12-14 * "25 Degrees Burger Bar" | "" #trip-chicago-2013
  Liabilities:US:Chase:Slate                       -23.78 USD
  Expenses:Food:Restaurant                          23.78 USD

2013-12-15 * "Star of Siam" | "" #trip-chicago-2013
  Liabilities:US:Chase:Slate                       -18.90 USD
  Expenses:Food:Restaurant                          18.90 USD

2013-12-15 * "Mercadito" | "" #trip-chicago-2013
  Liabilities:US:Chase:Slate                       -34.52 USD
  Expenses:Food:Restaurant                          34.52 USD

2013-12-15 * "25 Degrees Burger Bar" | "" #trip-chicago-2013
  Liabilities:US:Chase:Slate                       -22.44 USD
  Expenses:Food:Restaurant                          22.44 USD

2013-12-15 * "Argo Tea" | "" #trip-chicago-2013
  Liabilities:US:Chase:Slate                        -6.38 USD
  Expenses:Food:Coffee                               6.38 USD

2013-12-16 * "Eataly Chicago" | "" #trip-chicago-2013
  Liabilities:US:Chase:Slate                       -35.86 USD
  Expenses:Food:Restaurant                          35.86 USD

2013-12-16 * "Argo Tea" | "" #trip-chicago-2013
  Liabilities:US:Chase:Slate                        -6.94 USD
  Expenses:Food:Coffee                               6.94 USD

2013-12-17 * "Goba Goba" | "Eating out "
  Liabilities:US:Chase:Slate                       -19.98 USD
  Expenses:Food:Restaurant                          19.98 USD

2013-12-17 * "Mercadito" | "" #trip-chicago-2013
  Liabilities:US:Chase:Slate                       -41.39 USD
  Expenses:Food:Restaurant                          41.39 USD

2013-12-17 * "25 Degrees Burger Bar" | "" #trip-chicago-2013
  Liabilities:US:Chase:Slate                       -22.14 USD
  Expenses:Food:Restaurant                          22.14 USD

2013-12-17 * "Eataly Chicago" | "" #trip-chicago-2013
  Liabilities:US:Chase:Slate                       -45.49 USD
  Expenses:Food:Restaurant                          45.49 USD

2013-12-17 event "location" "New Metropolis"

2013-12-18 * "Metro Transport Authority" | "Tram tickets"
  Liabilities:US:Chase:Slate                      -120.00 USD
  Expenses:Transport:Tram                          120.00 USD

2013-12-20 * "Rose Flower" | "Eating out with Julie"
  Liabilities:US:Chase:Slate                       -23.60 USD
  Expenses:Food:Restaurant                          23.60 USD

2013-12-23 * "Cafe Modagor" | "Eating out with work buddies"
  Liabilities:US:Chase:Slate                       -29.09 USD
  Expenses:Food:Restaurant                          29.09 USD

2013-12-24 * "Goba Goba" | "Eating out after work"
  Liabilities:US:Chase:Slate                       -40.05 USD
  Expenses:Food:Restaurant                          40.05 USD

2013-12-29 * "Kin Soy" | "Eating out alone"
  Liabilities:US:Chase:Slate                       -85.37 USD
  Expenses:Food:Restaurant                          85.37 USD

2013-12-31 * "Corner Deli" | "Buying groceries"
  Liabilities:US:Chase:Slate                       -89.75 USD
  Expenses:Food:Groceries                           89.75 USD

2014-01-02 * "Rose Flower" | "Eating out with Bill"
  Liabilities:US:Chase:Slate                       -18.11 USD
  Expenses:Food:Restaurant                          18.11 USD

2014-01-03 * "Jewel of Morroco" | "Eating out with Julie"
  Liabilities:US:Chase:Slate                       -32.82 USD
  Expenses:Food:Restaurant                          32.82 USD

2014-01-06 balance Liabilities:US:Chase:Slate    -2624.27 USD

2014-01-06 * "Jewel of Morroco" | "Eating out with Julie"
  Liabilities:US:Chase:Slate                       -22.96 USD
  Expenses:Food:Restaurant                          22.96 USD

2014-01-07 * "Uncle Boons" | "Eating out after work"
  Liabilities:US:Chase:Slate                       -54.79 USD
  Expenses:Food:Restaurant                          54.79 USD

2014-01-09 * "Chase:Slate" | "Paying off credit card"
  Liabilities:US:Chase:Slate                       630.65 USD
  Assets:US:BofA:Checking                         -630.65 USD

2014-01-10 * "Farmer Fresh" | "Buying groceries"
  Liabilities:US:Chase:Slate                      -114.11 USD
  Expenses:Food:Groceries                          114.11 USD

2014-01-12 * "Chichipotle" | "Eating out "
  Liabilities:US:Chase:Slate                       -48.46 USD
  Expenses:Food:Restaurant                          48.46 USD

2014-01-17 * "Cafe Modagor" | "Eating out "
  Liabilities:US:Chase:Slate                       -44.45 USD
  Expenses:Food:Restaurant                          44.45 USD

2014-01-18 * "Metro Transport Authority" | "Tram tickets"
  Liabilities:US:Chase:Slate                      -120.00 USD
  Expenses:Transport:Tram                          120.00 USD

2014-01-19 * "Jewel of Morroco" | "Eating out "
  Liabilities:US:Chase:Slate                       -52.93 USD
  Expenses:Food:Restaurant                          52.93 USD

2014-01-23 * "Goba Goba" | "Eating out with Natasha"
  Liabilities:US:Chase:Slate                       -40.61 USD
  Expenses:Food:Restaurant                          40.61 USD

2014-01-27 * "Farmer Fresh" | "Buying groceries"
  Liabilities:US:Chase:Slate                       -85.44 USD
  Expenses:Food:Groceries                           85.44 USD

2014-01-28 * "Jewel of Morroco" | "Eating out with work buddies"
  Liabilities:US:Chase:Slate                       -41.79 USD
  Expenses:Food:Restaurant                          41.79 USD

2014-01-30 balance Liabilities:US:Chase:Slate    -2619.16 USD

2014-01-31 * "Cafe Modagor" | "Eating out with Joe"
  Liabilities:US:Chase:Slate                       -51.68 USD
  Expenses:Food:Restaurant                          51.68 USD

2014-02-01 * "Rose Flower" | "Eating out after work"
  Liabilities:US:Chase:Slate                       -22.32 USD
  Expenses:Food:Restaurant                          22.32 USD

2014-02-03 * "Kin Soy" | "Eating out with Joe"
  Liabilities:US:Chase:Slate                       -18.66 USD
  Expenses:Food:Restaurant                          18.66 USD

2014-02-05 * "Rose Flower" | "Eating out alone"
  Liabilities:US:Chase:Slate                       -14.06 USD
  Expenses:Food:Restaurant                          14.06 USD

2014-02-07 * "Jewel of Morroco" | "Eating out with Joe"
  Liabilities:US:Chase:Slate                       -34.55 USD
  Expenses:Food:Restaurant                          34.55 USD

2014-02-09 * "Chase:Slate" | "Paying off credit card"
  Liabilities:US:Chase:Slate                       615.77 USD
  Assets:US:BofA:Checking                         -615.77 USD

2014-02-11 * "Kin Soy" | "Eating out with Bill"
  Liabilities:US:Chase:Slate                       -40.82 USD
  Expenses:Food:Restaurant                          40.82 USD

2014-02-12 * "Kin Soy" | "Eating out alone"
  Liabilities:US:Chase:Slate                       -32.33 USD
  Expenses:Food:Restaurant                          32.33 USD

2014-02-13 * "Uncle Boons" | "Eating out with Bill"
  Liabilities:US:Chase:Slate                       -32.29 USD
  Expenses:Food:Restaurant                          32.29 USD

2014-02-14 * "Farmer Fresh" | "Buying groceries"
  Liabilities:US:Chase:Slate                      -156.94 USD
  Expenses:Food:Groceries                          156.94 USD

2014-02-15 * "China Garden" | "Eating out with Joe"
  Liabilities:US:Chase:Slate                       -47.98 USD
  Expenses:Food:Restaurant                          47.98 USD

2014-02-18 * "Cafe Modagor" | "Eating out after work"
  Liabilities:US:Chase:Slate                       -42.60 USD
  Expenses:Food:Restaurant                          42.60 USD

2014-02-18 * "Metro Transport Authority" | "Tram tickets"
  Liabilities:US:Chase:Slate                      -120.00 USD
  Expenses:Transport:Tram                          120.00 USD

2014-02-19 balance Liabilities:US:Chase:Slate    -2617.62 USD

2014-02-20 * "Chichipotle" | "Eating out with Natasha"
  Liabilities:US:Chase:Slate                       -23.22 USD
  Expenses:Food:Restaurant                          23.22 USD

2014-02-21 * "Chichipotle" | "Eating out alone"
  Liabilities:US:Chase:Slate                       -24.36 USD
  Expenses:Food:Restaurant                          24.36 USD

2014-02-25 * "Corner Deli" | "Buying groceries"
  Liabilities:US:Chase:Slate                      -109.84 USD
  Expenses:Food:Groceries                          109.84 USD

2014-02-26 * "Jewel of Morroco" | "Eating out after work"
  Liabilities:US:Chase:Slate                       -20.53 USD
  Expenses:Food:Restaurant                          20.53 USD

2014-02-28 * "Jewel of Morroco" | "Eating out with Natasha"
  Liabilities:US:Chase:Slate                       -40.82 USD
  Expenses:Food:Restaurant                          40.82 USD

2014-03-01 * "Chichipotle" | "Eating out alone"
  Liabilities:US:Chase:Slate                       -31.19 USD
  Expenses:Food:Restaurant                          31.19 USD

2014-03-04 * "Corner Deli" | "Buying groceries"
  Liabilities:US:Chase:Slate                      -103.78 USD
  Expenses:Food:Groceries                          103.78 USD

2014-03-06 * "Chichipotle" | "Eating out after work"
  Liabilities:US:Chase:Slate                       -70.57 USD
  Expenses:Food:Restaurant                          70.57 USD

2014-03-07 * "Chase:Slate" | "Paying off credit card"
  Liabilities:US:Chase:Slate                       880.41 USD
  Assets:US:BofA:Checking                         -880.41 USD

2014-03-08 * "Cafe Modagor" | "Eating out "
  Liabilities:US:Chase:Slate                       -23.96 USD
  Expenses:Food:Restaurant                          23.96 USD

2014-03-09 * "Rose Flower" | "Eating out with Natasha"
  Liabilities:US:Chase:Slate                       -20.24 USD
  Expenses:Food:Restaurant                          20.24 USD

2014-03-10 * "Goba Goba" | "Eating out after work"
  Liabilities:US:Chase:Slate                       -31.56 USD
  Expenses:Food:Restaurant                          31.56 USD

2014-03-13 * "Rose Flower" | "Eating out with Julie"
  Liabilities:US:Chase:Slate                       -28.83 USD
  Expenses:Food:Restaurant                          28.83 USD

2014-03-17 balance Liabilities:US:Chase:Slate    -2266.11 USD

2014-03-17 * "Rose Flower" | "Eating out "
  Liabilities:US:Chase:Slate                       -69.15 USD
  Expenses:Food:Restaurant                          69.15 USD

2014-03-22 * "Chichipotle" | "Eating out with Julie"
  Liabilities:US:Chase:Slate                       -64.18 USD
  Expenses:Food:Restaurant                          64.18 USD

2014-03-22 * "Metro Transport Authority" | "Tram tickets"
  Liabilities:US:Chase:Slate                      -120.00 USD
  Expenses:Transport:Tram                          120.00 USD

2014-03-23 * "China Garden" | "Eating out alone"
  Liabilities:US:Chase:Slate                       -19.97 USD
  Expenses:Food:Restaurant                          19.97 USD

2014-03-23 * "Corner Deli" | "Buying groceries"
  Liabilities:US:Chase:Slate                       -73.55 USD
  Expenses:Food:Groceries                           73.55 USD

2014-03-28 * "China Garden" | "Eating out alone"
  Liabilities:US:Chase:Slate                       -19.44 USD
  Expenses:Food:Restaurant                          19.44 USD

2014-03-31 * "China Garden" | "Eating out "
  Liabilities:US:Chase:Slate                       -23.55 USD
  Expenses:Food:Restaurant                          23.55 USD

2014-04-02 * "China Garden" | "Eating out with Julie"
  Liabilities:US:Chase:Slate                       -36.05 USD
  Expenses:Food:Restaurant                          36.05 USD

2014-04-04 * "Cafe Modagor" | "Eating out "
  Liabilities:US:Chase:Slate                       -41.40 USD
  Expenses:Food:Restaurant                          41.40 USD

2014-04-04 * "Farmer Fresh" | "Buying groceries"
  Liabilities:US:Chase:Slate                       -79.89 USD
  Expenses:Food:Groceries                           79.89 USD

2014-04-07 balance Liabilities:US:Chase:Slate    -2813.29 USD

2014-04-08 * "Kin Soy" | "Eating out with Natasha"
  Liabilities:US:Chase:Slate                       -23.34 USD
  Expenses:Food:Restaurant                          23.34 USD

2014-04-11 * "Chase:Slate" | "Paying off credit card"
  Liabilities:US:Chase:Slate                       681.06 USD
  Assets:US:BofA:Checking                         -681.06 USD

2014-04-13 * "Uncle Boons" | "Eating out with Julie"
  Liabilities:US:Chase:Slate                       -29.91 USD
  Expenses:Food:Restaurant                          29.91 USD

2014-04-16 * "Rose Flower" | "Eating out with Julie"
  Liabilities:US:Chase:Slate                       -42.55 USD
  Expenses:Food:Restaurant                          42.55 USD

2014-04-18 * "Chichipotle" | "Eating out with Natasha"
  Liabilities:US:Chase:Slate                       -32.71 USD
  Expenses:Food:Restaurant                          32.71 USD

2014-04-19 * "Corner Deli" | "Buying groceries"
  Liabilities:US:Chase:Slate                       -51.91 USD
  Expenses:Food:Groceries                           51.91 USD

2014-04-21 * "China Garden" | "Eating out alone"
  Liabilities:US:Chase:Slate                       -30.10 USD
  Expenses:Food:Restaurant                          30.10 USD

2014-04-22 * "Chichipotle" | "Eating out with work buddies"
  Liabilities:US:Chase:Slate                       -48.24 USD
  Expenses:Food:Restaurant                          48.24 USD

2014-04-23 * "Metro Transport Authority" | "Tram tickets"
  Liabilities:US:Chase:Slate                      -120.00 USD
  Expenses:Transport:Tram                          120.00 USD

2014-04-27 balance Liabilities:US:Chase:Slate    -2510.99 USD

2014-04-27 * "Cafe Modagor" | "Eating out with Natasha"
  Liabilities:US:Chase:Slate                       -29.51 USD
  Expenses:Food:Restaurant                          29.51 USD

2014-05-02 * "Cafe Modagor" | "Eating out with Julie"
  Liabilities:US:Chase:Slate                       -32.69 USD
  Expenses:Food:Restaurant                          32.69 USD

2014-05-03 * "Jewel of Morroco" | "Eating out with Bill"
  Liabilities:US:Chase:Slate                       -46.49 USD
  Expenses:Food:Restaurant                          46.49 USD

2014-05-05 * "Corner Deli" | "Buying groceries"
  Liabilities:US:Chase:Slate                       -61.85 USD
  Expenses:Food:Groceries                           61.85 USD

2014-05-08 * "Uncle Boons" | "Eating out with work buddies"
  Liabilities:US:Chase:Slate                       -35.21 USD
  Expenses:Food:Restaurant                          35.21 USD

2014-05-10 * "Goba Goba" | "Eating out with Bill"
  Liabilities:US:Chase:Slate                       -60.05 USD
  Expenses:Food:Restaurant                          60.05 USD

2014-05-11 * "Chase:Slate" | "Paying off credit card"
  Liabilities:US:Chase:Slate                       604.84 USD
  Assets:US:BofA:Checking                         -604.84 USD

2014-05-12 * "Uncle Boons" | "Eating out with Julie"
  Liabilities:US:Chase:Slate                       -13.53 USD
  Expenses:Food:Restaurant                          13.53 USD

2014-05-13 * "Rose Flower" | "Eating out after work"
  Liabilities:US:Chase:Slate                        -7.73 USD
  Expenses:Food:Restaurant                           7.73 USD

2014-05-18 balance Liabilities:US:Chase:Slate    -2193.21 USD

2014-05-18 * "Cafe Modagor" | "Eating out with work buddies"
  Liabilities:US:Chase:Slate                       -42.25 USD
  Expenses:Food:Restaurant                          42.25 USD

2014-05-20 * "Good Moods Market" | "Buying groceries"
  Liabilities:US:Chase:Slate                       -53.67 USD
  Expenses:Food:Groceries                           53.67 USD

2014-05-23 * "Rose Flower" | "Eating out alone"
  Liabilities:US:Chase:Slate                       -21.94 USD
  Expenses:Food:Restaurant                          21.94 USD

2014-05-23 * "Metro Transport Authority" | "Tram tickets"
  Liabilities:US:Chase:Slate                      -120.00 USD
  Expenses:Transport:Tram                          120.00 USD

2014-05-25 * "China Garden" | "Eating out with Julie"
  Liabilities:US:Chase:Slate                       -17.58 USD
  Expenses:Food:Restaurant                          17.58 USD

2014-05-27 * "Kin Soy" | "Eating out with work buddies"
  Liabilities:US:Chase:Slate                       -27.42 USD
  Expenses:Food:Restaurant                          27.42 USD

2014-05-29 * "Uncle Boons" | "Eating out with Julie"
  Liabilities:US:Chase:Slate                       -17.39 USD
  Expenses:Food:Restaurant                          17.39 USD

2014-05-30 * "Onion Market" | "Buying groceries"
  Liabilities:US:Chase:Slate                       -96.37 USD
  Expenses:Food:Groceries                           96.37 USD

2014-06-01 * "Cafe Modagor" | "Eating out with Natasha"
  Liabilities:US:Chase:Slate                       -31.19 USD
  Expenses:Food:Restaurant                          31.19 USD

2014-06-06 * "Goba Goba" | "Eating out alone"
  Liabilities:US:Chase:Slate                       -71.07 USD
  Expenses:Food:Restaurant                          71.07 USD

2014-06-09 * "Cafe Modagor" | "Eating out with work buddies"
  Liabilities:US:Chase:Slate                       -54.34 USD
  Expenses:Food:Restaurant                          54.34 USD

2014-06-11 * "Chase:Slate" | "Paying off credit card"
  Liabilities:US:Chase:Slate                       636.30 USD
  Assets:US:BofA:Checking                         -636.30 USD

2014-06-12 * "Farmer Fresh" | "Buying groceries"
  Liabilities:US:Chase:Slate                       -75.35 USD
  Expenses:Food:Groceries                           75.35 USD

2014-06-13 * "China Garden" | "Eating out alone"
  Liabilities:US:Chase:Slate                       -50.91 USD
  Expenses:Food:Restaurant                          50.91 USD

2014-06-16 balance Liabilities:US:Chase:Slate    -2236.39 USD

2014-06-17 * "Goba Goba" | "Eating out with Joe"
  Liabilities:US:Chase:Slate                       -34.90 USD
  Expenses:Food:Restaurant                          34.90 USD

2014-06-20 * "Jewel of Morroco" | "Eating out with Julie"
  Liabilities:US:Chase:Slate                       -35.48 USD
  Expenses:Food:Restaurant                          35.48 USD

2014-06-21 * "Good Moods Market" | "Buying groceries"
  Liabilities:US:Chase:Slate                       -88.31 USD
  Expenses:Food:Groceries                           88.31 USD

2014-06-24 * "Chichipotle" | "Eating out with Bill"
  Liabilities:US:Chase:Slate                       -18.78 USD
  Expenses:Food:Restaurant                          18.78 USD

2014-06-25 * "Jewel of Morroco" | "Eating out alone"
  Liabilities:US:Chase:Slate                       -22.82 USD
  Expenses:Food:Restaurant                          22.82 USD

2014-06-25 * "Metro Transport Authority" | "Tram tickets"
  Liabilities:US:Chase:Slate                      -120.00 USD
  Expenses:Transport:Tram                          120.00 USD

2014-06-26 * "Kin Soy" | "Eating out with Julie"
  Liabilities:US:Chase:Slate                       -54.46 USD
  Expenses:Food:Restaurant                          54.46 USD

2014-06-29 * "Corner Deli" | "Buying groceries"
  Liabilities:US:Chase:Slate                      -117.46 USD
  Expenses:Food:Groceries                          117.46 USD

2014-06-30 * "Jewel of Morroco" | "Eating out alone"
  Liabilities:US:Chase:Slate                       -18.18 USD
  Expenses:Food:Restaurant                          18.18 USD

2014-07-03 * "Rose Flower" | "Eating out after work"
  Liabilities:US:Chase:Slate                       -37.65 USD
  Expenses:Food:Restaurant                          37.65 USD

2014-07-06 balance Liabilities:US:Chase:Slate    -2784.43 USD

2014-07-06 * "Chichipotle" | "Eating out with Julie"
  Liabilities:US:Chase:Slate                       -34.70 USD
  Expenses:Food:Restaurant                          34.70 USD

2014-07-06 * "Corner Deli" | "Buying groceries"
  Liabilities:US:Chase:Slate                       -83.13 USD
  Expenses:Food:Groceries                           83.13 USD

2014-07-09 * "Chase:Slate" | "Paying off credit card"
  Liabilities:US:Chase:Slate                       778.82 USD
  Assets:US:BofA:Checking                         -778.82 USD

2014-07-11 * "Kin Soy" | "Eating out "
  Liabilities:US:Chase:Slate                       -62.04 USD
  Expenses:Food:Restaurant                          62.04 USD

2014-07-15 * "Uncle Boons" | "Eating out alone"
  Liabilities:US:Chase:Slate                       -20.26 USD
  Expenses:Food:Restaurant                          20.26 USD

2014-07-18 * "Cafe Modagor" | "Eating out "
  Liabilities:US:Chase:Slate                       -44.46 USD
  Expenses:Food:Restaurant                          44.46 USD

2014-07-21 * "Goba Goba" | "Eating out alone"
  Liabilities:US:Chase:Slate                       -37.62 USD
  Expenses:Food:Restaurant                          37.62 USD

2014-07-23 * "China Garden" | "Eating out with Bill"
  Liabilities:US:Chase:Slate                       -48.58 USD
  Expenses:Food:Restaurant                          48.58 USD

2014-07-23 * "Corner Deli" | "Buying groceries"
  Liabilities:US:Chase:Slate                      -117.68 USD
  Expenses:Food:Groceries                          117.68 USD

2014-07-24 * "China Garden" | "Eating out with Julie"
  Liabilities:US:Chase:Slate                       -30.24 USD
  Expenses:Food:Restaurant                          30.24 USD

2014-07-25 * "Metro Transport Authority" | "Tram tickets"
  Liabilities:US:Chase:Slate                      -120.00 USD
  Expenses:Transport:Tram                          120.00 USD

2014-07-26 * "Jewel of Morroco" | "Eating out with Joe"
  Liabilities:US:Chase:Slate                       -24.73 USD
  Expenses:Food:Restaurant                          24.73 USD

2014-07-28 * "Kin Soy" | "Eating out "
  Liabilities:US:Chase:Slate                       -28.32 USD
  Expenses:Food:Restaurant                          28.32 USD

2014-07-30 balance Liabilities:US:Chase:Slate    -2657.37 USD

2014-07-31 * "Jewel of Morroco" | "Eating out with work buddies"
  Liabilities:US:Chase:Slate                       -22.64 USD
  Expenses:Food:Restaurant                          22.64 USD

2014-08-02 * "Jewel of Morroco" | "Eating out with Bill"
  Liabilities:US:Chase:Slate                       -21.86 USD
  Expenses:Food:Restaurant                          21.86 USD

2014-08-03 * "China Garden" | "Eating out with Natasha"
  Liabilities:US:Chase:Slate                       -23.04 USD
  Expenses:Food:Restaurant                          23.04 USD

2014-08-04 * "Cafe Modagor" | "Eating out "
  Liabilities:US:Chase:Slate                       -29.75 USD
  Expenses:Food:Restaurant                          29.75 USD

2014-08-07 * "Jewel of Morroco" | "Eating out with Bill"
  Liabilities:US:Chase:Slate                       -37.46 USD
  Expenses:Food:Restaurant                          37.46 USD

2014-08-07 * "Corner Deli" | "Buying groceries"
  Liabilities:US:Chase:Slate                       -94.01 USD
  Expenses:Food:Groceries                           94.01 USD

2014-08-07 * "Chase:Slate" | "Paying off credit card"
  Liabilities:US:Chase:Slate                       606.64 USD
  Assets:US:BofA:Checking                         -606.64 USD

2014-08-09 * "Goba Goba" | "Eating out "
  Liabilities:US:Chase:Slate                       -39.35 USD
  Expenses:Food:Restaurant                          39.35 USD

2014-08-11 * "Goba Goba" | "Eating out with Bill"
  Liabilities:US:Chase:Slate                       -40.56 USD
  Expenses:Food:Restaurant                          40.56 USD

2014-08-12 * "Jewel of Morroco" | "Eating out with Joe"
  Liabilities:US:Chase:Slate                       -36.73 USD
  Expenses:Food:Restaurant                          36.73 USD

2014-08-13 * "Jewel of Morroco" | "Eating out alone"
  Liabilities:US:Chase:Slate                       -18.93 USD
  Expenses:Food:Restaurant                          18.93 USD

2014-08-14 * "Kin Soy" | "Eating out with Julie"
  Liabilities:US:Chase:Slate                       -24.08 USD
  Expenses:Food:Restaurant                          24.08 USD

2014-08-17 * "Corner Deli" | "Buying groceries"
  Liabilities:US:Chase:Slate                       -47.84 USD
  Expenses:Food:Groceries                           47.84 USD

2014-08-18 * "Jewel of Morroco" | "Eating out with Bill"
  Liabilities:US:Chase:Slate                       -11.02 USD
  Expenses:Food:Restaurant                          11.02 USD

2014-08-19 balance Liabilities:US:Chase:Slate    -2498.00 USD

2014-08-21 * "Kin Soy" | "Eating out with work buddies"
  Liabilities:US:Chase:Slate                       -46.39 USD
  Expenses:Food:Restaurant                          46.39 USD

2014-08-22 * "Uncle Boons" | "Eating out with work buddies"
  Liabilities:US:Chase:Slate                       -27.02 USD
  Expenses:Food:Restaurant                          27.02 USD

2014-08-23 * "Chichipotle" | "Eating out with Joe"
  Liabilities:US:Chase:Slate                       -25.39 USD
  Expenses:Food:Restaurant                          25.39 USD

2014-08-23 * "Metro Transport Authority" | "Tram tickets"
  Liabilities:US:Chase:Slate                      -120.00 USD
  Expenses:Transport:Tram                          120.00 USD

2014-08-26 * "Kin Soy" | "Eating out with Bill"
  Liabilities:US:Chase:Slate                       -30.97 USD
  Expenses:Food:Restaurant                          30.97 USD

2014-08-27 * "Kin Soy" | "Eating out "
  Liabilities:US:Chase:Slate                       -10.90 USD
  Expenses:Food:Restaurant                          10.90 USD

2014-08-31 * "Chichipotle" | "Eating out with work buddies"
  Liabilities:US:Chase:Slate                       -22.80 USD
  Expenses:Food:Restaurant                          22.80 USD

2014-09-02 * "Cafe Modagor" | "Eating out with Joe"
  Liabilities:US:Chase:Slate                       -35.57 USD
  Expenses:Food:Restaurant                          35.57 USD

2014-09-05 * "Corner Deli" | "Buying groceries"
  Liabilities:US:Chase:Slate                      -130.15 USD
  Expenses:Food:Groceries                          130.15 USD

2014-09-06 * "China Garden" | "Eating out alone"
  Liabilities:US:Chase:Slate                       -21.15 USD
  Expenses:Food:Restaurant                          21.15 USD

2014-09-08 balance Liabilities:US:Chase:Slate    -2968.34 USD

2014-09-08 * "Chichipotle" | "Eating out with Bill"
  Liabilities:US:Chase:Slate                       -21.03 USD
  Expenses:Food:Restaurant                          21.03 USD

2014-09-09 event "location" "New York"

2014-09-09 * "Chase:Slate" | "Paying off credit card"
  Liabilities:US:Chase:Slate                       825.72 USD
  Assets:US:BofA:Checking                         -825.72 USD

2014-09-10 * "Cafe Select" | "" #trip-new-york-2014
  Liabilities:US:Chase:Slate                       -24.28 USD
  Expenses:Food:Restaurant                          24.28 USD

2014-09-10 * "Takahachi" | "" #trip-new-york-2014
  Liabilities:US:Chase:Slate                       -51.15 USD
  Expenses:Food:Restaurant                          51.15 USD

2014-09-11 * "Takahachi" | "" #trip-new-york-2014
  Liabilities:US:Chase:Slate                       -52.62 USD
  Expenses:Food:Restaurant                          52.62 USD

2014-09-12 * "Laut" | "" #trip-new-york-2014
  Liabilities:US:Chase:Slate                       -30.68 USD
  Expenses:Food:Restaurant                          30.68 USD

2014-09-13 * "Cafe Select" | "" #trip-new-york-2014
  Liabilities:US:Chase:Slate                       -23.62 USD
  Expenses:Food:Restaurant                          23.62 USD

2014-09-13 * "Takahachi" | "" #trip-new-york-2014
  Liabilities:US:Chase:Slate                       -53.45 USD
  Expenses:Food:Restaurant                          53.45 USD

2014-09-13 * "Laut" | "" #trip-new-york-2014
  Liabilities:US:Chase:Slate                       -30.52 USD
  Expenses:Food:Restaurant                          30.52 USD

2014-09-13 * "Gimme! Coffee" | "" #trip-new-york-2014
  Liabilities:US:Chase:Slate                        -7.63 USD
  Expenses:Food:Coffee                               7.63 USD

2014-09-14 * "La Colombe" | "" #trip-new-york-2014
  Liabilities:US:Chase:Slate                        -5.82 USD
  Expenses:Food:Coffee                               5.82 USD

2014-09-15 * "Uncle Boons" | "" #trip-new-york-2014
  Liabilities:US:Chase:Slate                       -43.76 USD
  Expenses:Food:Restaurant                          43.76 USD

2014-09-15 * "Laut" | "" #trip-new-york-2014
  Liabilities:US:Chase:Slate                       -36.61 USD
  Expenses:Food:Restaurant                          36.61 USD

2014-09-17 * "La Colombe" | "" #trip-new-york-2014
  Liabilities:US:Chase:Slate                        -5.19 USD
  Expenses:Food:Coffee                               5.19 USD

2014-09-17 * "Gimme! Coffee" | "" #trip-new-york-2014
  Liabilities:US:Chase:Slate                        -7.33 USD
  Expenses:Food:Coffee                               7.33 USD

2014-09-18 * "La Colombe" | "" #trip-new-york-2014
  Liabilities:US:Chase:Slate                        -6.55 USD
  Expenses:Food:Coffee                               6.55 USD

2014-09-19 * "Takahachi" | "" #trip-new-york-2014
  Liabilities:US:Chase:Slate                       -52.13 USD
  Expenses:Food:Restaurant                          52.13 USD

2014-09-20 * "Laut" | "" #trip-new-york-2014
  Liabilities:US:Chase:Slate                       -35.55 USD
  Expenses:Food:Restaurant                          35.55 USD

2014-09-21 * "La Colombe" | "" #trip-new-york-2014
  Liabilities:US:Chase:Slate                        -6.22 USD
  Expenses:Food:Coffee                               6.22 USD

2014-09-22 event "location" "New Metropolis"

2014-09-23 * "China Garden" | "Eating out with Joe"
  Liabilities:US:Chase:Slate                       -21.83 USD
  Expenses:Food:Restaurant                          21.83 USD

2014-09-23 * "Good Moods Market" | "Buying groceries"
  Liabilities:US:Chase:Slate                       -78.44 USD
  Expenses:Food:Groceries                           78.44 USD

2014-09-23 * "Metro Transport Authority" | "Tram tickets"
  Liabilities:US:Chase:Slate                      -120.00 USD
  Expenses:Transport:Tram                          120.00 USD

2014-09-25 * "China Garden" | "Eating out "
  Liabilities:US:Chase:Slate                       -14.35 USD
  Expenses:Food:Restaurant                          14.35 USD

2014-09-28 * "Rose Flower" | "Eating out with Natasha"
  Liabilities:US:Chase:Slate                       -49.99 USD
  Expenses:Food:Restaurant                          49.99 USD

2014-09-29 * "Cafe Modagor" | "Eating out with Natasha"
  Liabilities:US:Chase:Slate                       -25.89 USD
  Expenses:Food:Restaurant                          25.89 USD

2014-10-04 balance Liabilities:US:Chase:Slate    -2947.26 USD

2014-10-04 * "Cafe Modagor" | "Eating out with Bill"
  Liabilities:US:Chase:Slate                       -41.00 USD
  Expenses:Food:Restaurant                          41.00 USD

2014-10-07 * "Chase:Slate" | "Paying off credit card"
  Liabilities:US:Chase:Slate                       349.09 USD
  Assets:US:BofA:Checking                         -349.09 USD

2014-10-08 * "Chichipotle" | "Eating out with Joe"
  Liabilities:US:Chase:Slate                       -19.42 USD
  Expenses:Food:Restaurant                          19.42 USD

2014-10-13 * "Kin Soy" | "Eating out "
  Liabilities:US:Chase:Slate                       -37.99 USD
  Expenses:Food:Restaurant                          37.99 USD

2014-10-13 * "Farmer Fresh" | "Buying groceries"
  Liabilities:US:Chase:Slate                       -68.15 USD
  Expenses:Food:Groceries                           68.15 USD

2014-10-18 * "Jewel of Morroco" | "Eating out with Joe"
  Liabilities:US:Chase:Slate                       -30.60 USD
  Expenses:Food:Restaurant                          30.60 USD

2014-10-23 * "Uncle Boons" | "Eating out after work"
  Liabilities:US:Chase:Slate                       -10.64 USD
  Expenses:Food:Restaurant                          10.64 USD

2014-10-26 * "Metro Transport Authority" | "Tram tickets"
  Liabilities:US:Chase:Slate                      -120.00 USD
  Expenses:Transport:Tram                          120.00 USD

2014-10-28 * "Uncle Boons" | "Eating out after work"
  Liabilities:US:Chase:Slate                       -21.16 USD
  Expenses:Food:Restaurant                          21.16 USD

2014-10-31 * "Chichipotle" | "Eating out after work"
  Liabilities:US:Chase:Slate                       -37.97 USD
  Expenses:Food:Restaurant                          37.97 USD

2014-10-31 * "Corner Deli" | "Buying groceries"
  Liabilities:US:Chase:Slate                       -65.70 USD
  Expenses:Food:Groceries                           65.70 USD

2014-11-01 balance Liabilities:US:Chase:Slate    -3050.80 USD

2014-11-01 * "Kin Soy" | "Eating out with Joe"
  Liabilities:US:Chase:Slate                       -23.72 USD
  Expenses:Food:Restaurant                          23.72 USD

2014-11-02 * "Kin Soy" | "Eating out alone"
  Liabilities:US:Chase:Slate                       -28.29 USD
  Expenses:Food:Restaurant                          28.29 USD

2014-11-07 * "Jewel of Morroco" | "Eating out "
  Liabilities:US:Chase:Slate                       -26.21 USD
  Expenses:Food:Restaurant                          26.21 USD

2014-11-11 * "Cafe Modagor" | "Eating out "
  Liabilities:US:Chase:Slate                       -26.75 USD
  Expenses:Food:Restaurant                          26.75 USD

2014-11-13 * "Jewel of Morroco" | "Eating out with work buddies"
  Liabilities:US:Chase:Slate                       -44.55 USD
  Expenses:Food:Restaurant                          44.55 USD

2014-11-15 * "Kin Soy" | "Eating out with work buddies"
  Liabilities:US:Chase:Slate                       -28.20 USD
  Expenses:Food:Restaurant                          28.20 USD

2014-11-19 * "Cafe Modagor" | "Eating out with Joe"
  Liabilities:US:Chase:Slate                       -27.88 USD
  Expenses:Food:Restaurant                          27.88 USD

2014-11-20 * "Kin Soy" | "Eating out with work buddies"
  Liabilities:US:Chase:Slate                       -22.22 USD
  Expenses:Food:Restaurant                          22.22 USD

2014-11-20 * "Farmer Fresh" | "Buying groceries"
  Liabilities:US:Chase:Slate                      -118.79 USD
  Expenses:Food:Groceries                          118.79 USD

2014-11-24 * "Goba Goba" | "Eating out alone"
  Liabilities:US:Chase:Slate                       -38.29 USD
  Expenses:Food:Restaurant                          38.29 USD

2014-11-24 * "Metro Transport Authority" | "Tram tickets"
  Liabilities:US:Chase:Slate                      -120.00 USD
  Expenses:Transport:Tram                          120.00 USD

2014-11-28 * "Uncle Boons" | "Eating out "
  Liabilities:US:Chase:Slate                       -48.50 USD
  Expenses:Food:Restaurant                          48.50 USD
* Taxable Investments

2012-01-01 open Assets:US:ETrade:Cash                       USD
2012-01-01 open Assets:US:ETrade:ITOT                       ITOT
2012-01-01 open Assets:US:ETrade:VEA                       VEA
2012-01-01 open Assets:US:ETrade:VHT                       VHT
2012-01-01 open Assets:US:ETrade:GLD                       GLD
2012-01-01 open Income:US:ETrade:Gains                      USD
2012-01-01 open Income:US:ETrade:Dividends                  USD

2012-08-18 * "Buy shares of VHT"
  Assets:US:ETrade:Cash                           -802.82 USD              
  Assets:US:ETrade:VHT                                  7 VHT {113.41 USD}
  Expenses:Financial:Commissions                     8.95 USD              

2012-08-18 * "Buy shares of GLD"
  Assets:US:ETrade:Cash                           -766.57 USD             
  Assets:US:ETrade:GLD                                  9 GLD {84.18 USD}
  Expenses:Financial:Commissions                     8.95 USD             

2012-08-18 * "Buy shares of ITOT"
  Assets:US:ETrade:Cash                           -721.10 USD              
  Assets:US:ETrade:ITOT                                 5 ITOT {142.43 USD}
  Expenses:Financial:Commissions                     8.95 USD              

2012-08-18 * "Buy shares of VEA"
  Assets:US:ETrade:Cash                           -680.77 USD              
  Assets:US:ETrade:VEA                                  3 VEA {223.94 USD}
  Expenses:Financial:Commissions                     8.95 USD              

2012-08-24 * "Sell shares of ITOT"
  Assets:US:ETrade:ITOT                                -5 ITOT {142.43 USD} @ 144.65 USD
  Assets:US:ETrade:Cash                            714.30 USD                           
  Expenses:Financial:Commissions                     8.95 USD                           
  Income:US:ETrade:Gains                           -11.10 USD                           

2012-09-03 * "Buy shares of VHT"
  Assets:US:ETrade:Cash                           -587.35 USD              
  Assets:US:ETrade:VHT                                  5 VHT {115.68 USD}
  Expenses:Financial:Commissions                     8.95 USD              

2012-09-03 * "Buy shares of GLD"
  Assets:US:ETrade:Cash                           -603.81 USD             
  Assets:US:ETrade:GLD                                  7 GLD {84.98 USD}
  Expenses:Financial:Commissions                     8.95 USD             

2012-09-17 * "Dividends on portfolio"
  Assets:US:ETrade:Cash                             16.43 USD
  Income:US:ETrade:Dividends                       -16.43 USD

2012-10-19 * "Buy shares of VHT"
  Assets:US:ETrade:Cash                          -1970.39 USD              
  Assets:US:ETrade:VHT                                 16 VHT {122.59 USD}
  Expenses:Financial:Commissions                     8.95 USD              

2012-10-19 * "Buy shares of GLD"
  Assets:US:ETrade:Cash                          -1991.78 USD             
  Assets:US:ETrade:GLD                                 23 GLD {86.21 USD}
  Expenses:Financial:Commissions                     8.95 USD             

2012-11-17 * "Sell shares of VHT"
  Assets:US:ETrade:VHT                                -16 VHT {122.59 USD} @ 121.77 USD
  Assets:US:ETrade:Cash                           1939.37 USD                           
  Expenses:Financial:Commissions                     8.95 USD                           
  Income:US:ETrade:Gains                            13.12 USD                           

2012-11-20 * "Buy shares of VHT"
  Assets:US:ETrade:Cash                           -496.03 USD              
  Assets:US:ETrade:VHT                                  4 VHT {121.77 USD}
  Expenses:Financial:Commissions                     8.95 USD              

2012-11-20 * "Buy shares of VEA"
  Assets:US:ETrade:Cash                           -463.23 USD              
  Assets:US:ETrade:VEA                                  2 VEA {227.14 USD}
  Expenses:Financial:Commissions                     8.95 USD              

2012-11-20 * "Buy shares of ITOT"
  Assets:US:ETrade:Cash                           -573.47 USD              
  Assets:US:ETrade:ITOT                                 4 ITOT {141.13 USD}
  Expenses:Financial:Commissions                     8.95 USD              

2012-12-17 * "Dividends on portfolio"
  Assets:US:ETrade:Cash                             38.24 USD
  Income:US:ETrade:Dividends                       -38.24 USD

2012-12-20 * "Sell shares of GLD"
  Assets:US:ETrade:GLD                                 -9 GLD {84.18 USD} @ 86.53 USD
  Assets:US:ETrade:Cash                            769.82 USD                         
  Expenses:Financial:Commissions                     8.95 USD                         
  Income:US:ETrade:Gains                           -21.15 USD                         

2012-12-22 * "Buy shares of VHT"
  Assets:US:ETrade:Cash                          -1364.23 USD              
  Assets:US:ETrade:VHT                                 12 VHT {112.94 USD}
  Expenses:Financial:Commissions                     8.95 USD              

2012-12-22 * "Buy shares of GLD"
  Assets:US:ETrade:Cash                          -1382.55 USD             
  Assets:US:ETrade:GLD                                 16 GLD {85.85 USD}
  Expenses:Financial:Commissions                     8.95 USD             

2012-12-22 * "Buy shares of ITOT"
  Assets:US:ETrade:Cash                          -1300.27 USD              
  Assets:US:ETrade:ITOT                                 9 ITOT {143.48 USD}
  Expenses:Financial:Commissions                     8.95 USD              

2012-12-22 * "Buy shares of VEA"
  Assets:US:ETrade:Cash                          -1396.21 USD              
  Assets:US:ETrade:VEA                                  6 VEA {231.21 USD}
  Expenses:Financial:Commissions                     8.95 USD              

2013-01-03 * "Sell shares of VHT"
  Assets:US:ETrade:VHT                                -12 VHT {112.94 USD} @ 116.89 USD
  Assets:US:ETrade:Cash                           1393.73 USD                           
  Expenses:Financial:Commissions                     8.95 USD                           
  Income:US:ETrade:Gains                           -47.40 USD                           

2013-01-05 * "Buy shares of VHT"
  Assets:US:ETrade:Cash                          -1666.41 USD              
  Assets:US:ETrade:VHT                                 14 VHT {118.39 USD}
  Expenses:Financial:Commissions                     8.95 USD              

2013-03-18 * "Dividends on portfolio"
  Assets:US:ETrade:Cash                             66.50 USD
  Income:US:ETrade:Dividends                       -66.50 USD

2013-06-18 * "Dividends on portfolio"
  Assets:US:ETrade:Cash                             66.50 USD
  Income:US:ETrade:Dividends                       -66.50 USD

2013-06-22 * "Sell shares of VHT"
  Assets:US:ETrade:VHT                                -14 VHT {118.39 USD} @ 132.29 USD
  Assets:US:ETrade:Cash                           1843.11 USD                           
  Expenses:Financial:Commissions                     8.95 USD                           
  Income:US:ETrade:Gains                          -194.60 USD                           

2013-07-09 * "Sell shares of GLD"
  Assets:US:ETrade:GLD                                 -7 GLD {84.98 USD} @ 90.58 USD
  Assets:US:ETrade:Cash                            625.11 USD                         
  Expenses:Financial:Commissions                     8.95 USD                         
  Income:US:ETrade:Gains                           -39.20 USD                         

2013-07-13 * "Sell shares of VHT"
  Assets:US:ETrade:VHT                                 -4 VHT {121.77 USD} @ 134.44 USD
  Assets:US:ETrade:Cash                            528.81 USD                           
  Expenses:Financial:Commissions                     8.95 USD                           
  Income:US:ETrade:Gains                           -50.68 USD                           

2013-07-22 * "Buy shares of GLD"
  Assets:US:ETrade:Cash                           -646.72 USD             
  Assets:US:ETrade:GLD                                  7 GLD {91.11 USD}
  Expenses:Financial:Commissions                     8.95 USD             

2013-07-22 * "Buy shares of VEA"
  Assets:US:ETrade:Cash                           -541.67 USD              
  Assets:US:ETrade:VEA                                  2 VEA {266.36 USD}
  Expenses:Financial:Commissions                     8.95 USD              

2013-07-22 * "Buy shares of VHT"
  Assets:US:ETrade:Cash                           -702.70 USD              
  Assets:US:ETrade:VHT                                  5 VHT {138.75 USD}
  Expenses:Financial:Commissions                     8.95 USD              

2013-07-22 * "Buy shares of ITOT"
  Assets:US:ETrade:Cash                           -629.11 USD              
  Assets:US:ETrade:ITOT                                 4 ITOT {155.04 USD}
  Expenses:Financial:Commissions                     8.95 USD              

2013-07-23 * "Sell shares of ITOT"
  Assets:US:ETrade:ITOT                                -4 ITOT {141.13 USD} @ 155.04 USD
  Assets:US:ETrade:Cash                            611.21 USD                           
  Expenses:Financial:Commissions                     8.95 USD                           
  Income:US:ETrade:Gains                           -55.64 USD                           

2013-07-27 * "Buy shares of GLD"
  Assets:US:ETrade:Cash                           -282.61 USD             
  Assets:US:ETrade:GLD                                  3 GLD {91.22 USD}
  Expenses:Financial:Commissions                     8.95 USD             

2013-07-27 * "Buy shares of ITOT"
  Assets:US:ETrade:Cash                           -162.10 USD              
  Assets:US:ETrade:ITOT                                 1 ITOT {153.15 USD}
  Expenses:Financial:Commissions                     8.95 USD              

2013-07-27 * "Buy shares of VEA"
  Assets:US:ETrade:Cash                           -273.38 USD              
  Assets:US:ETrade:VEA                                  1 VEA {264.43 USD}
  Expenses:Financial:Commissions                     8.95 USD              

2013-09-10 * "Buy shares of GLD"
  Assets:US:ETrade:Cash                          -1875.35 USD             
  Assets:US:ETrade:GLD                                 20 GLD {93.32 USD}
  Expenses:Financial:Commissions                     8.95 USD             

2013-09-10 * "Buy shares of VHT"
  Assets:US:ETrade:Cash                          -1814.95 USD              
  Assets:US:ETrade:VHT                                 14 VHT {129.00 USD}
  Expenses:Financial:Commissions                     8.95 USD              

2013-09-12 * "Sell shares of VEA"
  Assets:US:ETrade:VEA                                 -6 VEA {231.21 USD} @ 268.38 USD
  Assets:US:ETrade:Cash                           1601.33 USD                           
  Expenses:Financial:Commissions                     8.95 USD                           
  Income:US:ETrade:Gains                          -223.02 USD                           

2013-09-18 * "Dividends on portfolio"
  Assets:US:ETrade:Cash                             93.89 USD
  Income:US:ETrade:Dividends                       -93.89 USD

2013-09-25 * "Buy shares of VHT"
  Assets:US:ETrade:Cash                           -508.19 USD              
  Assets:US:ETrade:VHT                                  4 VHT {124.81 USD}
  Expenses:Financial:Commissions                     8.95 USD              

2013-09-25 * "Buy shares of VEA"
  Assets:US:ETrade:Cash                           -538.43 USD              
  Assets:US:ETrade:VEA                                  2 VEA {264.74 USD}
  Expenses:Financial:Commissions                     8.95 USD              

2013-09-25 * "Buy shares of ITOT"
  Assets:US:ETrade:Cash                           -474.52 USD              
  Assets:US:ETrade:ITOT                                 3 ITOT {155.19 USD}
  Expenses:Financial:Commissions                     8.95 USD              

2013-10-30 * "Buy shares of GLD"
  Assets:US:ETrade:Cash                          -2371.70 USD             
  Assets:US:ETrade:GLD                                 25 GLD {94.51 USD}
  Expenses:Financial:Commissions                     8.95 USD             

2013-10-30 * "Buy shares of ITOT"
  Assets:US:ETrade:Cash                          -2264.20 USD              
  Assets:US:ETrade:ITOT                                15 ITOT {150.35 USD}
  Expenses:Financial:Commissions                     8.95 USD              

2013-11-26 * "Buy shares of VEA"
  Assets:US:ETrade:Cash                           -815.11 USD              
  Assets:US:ETrade:VEA                                  3 VEA {268.72 USD}
  Expenses:Financial:Commissions                     8.95 USD              

2013-11-26 * "Buy shares of ITOT"
  Assets:US:ETrade:Cash                           -926.47 USD              
  Assets:US:ETrade:ITOT                                 6 ITOT {152.92 USD}
  Expenses:Financial:Commissions                     8.95 USD              

2013-11-26 * "Buy shares of GLD"
  Assets:US:ETrade:Cash                           -977.25 USD             
  Assets:US:ETrade:GLD                                 10 GLD {96.83 USD}
  Expenses:Financial:Commissions                     8.95 USD             

2013-11-26 * "Buy shares of VHT"
  Assets:US:ETrade:Cash                           -937.22 USD              
  Assets:US:ETrade:VHT                                  7 VHT {132.61 USD}
  Expenses:Financial:Commissions                     8.95 USD              

2013-12-14 * "Sell shares of VHT"
  Assets:US:ETrade:VHT                                 -5 VHT {138.75 USD} @ 129.82 USD
  Assets:US:ETrade:Cash                            640.15 USD                           
  Expenses:Financial:Commissions                     8.95 USD                           
  Income:US:ETrade:Gains                            44.65 USD                           

2013-12-17 * "Dividends on portfolio"
  Assets:US:ETrade:Cash                            132.82 USD
  Income:US:ETrade:Dividends                      -132.82 USD

2013-12-29 * "Sell shares of GLD"
  Assets:US:ETrade:GLD                                -23 GLD {86.21 USD} @ 95.09 USD
  Assets:US:ETrade:Cash                           2178.12 USD                         
  Expenses:Financial:Commissions                     8.95 USD                         
  Income:US:ETrade:Gains                          -204.24 USD                         

2014-01-10 * "Buy shares of ITOT"
  Assets:US:ETrade:Cash                           -781.15 USD              
  Assets:US:ETrade:ITOT                                 5 ITOT {154.44 USD}
  Expenses:Financial:Commissions                     8.95 USD              

2014-01-10 * "Buy shares of GLD"
  Assets:US:ETrade:Cash                           -777.83 USD             
  Assets:US:ETrade:GLD                                  8 GLD {96.11 USD}
  Expenses:Financial:Commissions                     8.95 USD             

2014-01-10 * "Buy shares of VHT"
  Assets:US:ETrade:Cash                           -755.65 USD              
  Assets:US:ETrade:VHT                                  6 VHT {124.45 USD}
  Expenses:Financial:Commissions                     8.95 USD              

2014-01-10 * "Buy shares of VEA"
  Assets:US:ETrade:Cash                           -558.63 USD              
  Assets:US:ETrade:VEA                                  2 VEA {274.84 USD}
  Expenses:Financial:Commissions                     8.95 USD              

2014-02-25 * "Sell shares of VEA"
  Assets:US:ETrade:VEA                                 -3 VEA {223.94 USD} @ 284.63 USD
  Assets:US:ETrade:Cash                            844.94 USD                           
  Expenses:Financial:Commissions                     8.95 USD                           
  Income:US:ETrade:Gains                          -182.07 USD                           

2014-03-08 * "Buy shares of VEA"
  Assets:US:ETrade:Cash                           -568.69 USD              
  Assets:US:ETrade:VEA                                  2 VEA {279.87 USD}
  Expenses:Financial:Commissions                     8.95 USD              

2014-03-08 * "Buy shares of VHT"
  Assets:US:ETrade:Cash                           -514.83 USD              
  Assets:US:ETrade:VHT                                  4 VHT {126.47 USD}
  Expenses:Financial:Commissions                     8.95 USD              

2014-03-18 * "Dividends on portfolio"
  Assets:US:ETrade:Cash                            148.43 USD
  Income:US:ETrade:Dividends                      -148.43 USD

2014-06-08 * "Sell shares of GLD"
  Assets:US:ETrade:GLD                                -16 GLD {85.85 USD} @ 99.10 USD
  Assets:US:ETrade:Cash                           1576.65 USD                         
  Expenses:Financial:Commissions                     8.95 USD                         
  Income:US:ETrade:Gains                          -212.00 USD                         

2014-06-10 * "Buy shares of GLD"
  Assets:US:ETrade:Cash                           -504.45 USD             
  Assets:US:ETrade:GLD                                  5 GLD {99.10 USD}
  Expenses:Financial:Commissions                     8.95 USD             

2014-06-10 * "Buy shares of VHT"
  Assets:US:ETrade:Cash                           -490.03 USD              
  Assets:US:ETrade:VHT                                  4 VHT {120.27 USD}
  Expenses:Financial:Commissions                     8.95 USD              

2014-06-10 * "Buy shares of VEA"
  Assets:US:ETrade:Cash                           -307.80 USD              
  Assets:US:ETrade:VEA                                  1 VEA {298.85 USD}
  Expenses:Financial:Commissions                     8.95 USD              

2014-06-18 * "Dividends on portfolio"
  Assets:US:ETrade:Cash                            153.53 USD
  Income:US:ETrade:Dividends                      -153.53 USD

2014-08-08 * "Sell shares of GLD"
  Assets:US:ETrade:GLD                                -25 GLD {94.51 USD} @ 102.39 USD
  Assets:US:ETrade:Cash                           2550.80 USD                          
  Expenses:Financial:Commissions                     8.95 USD                          
  Income:US:ETrade:Gains                          -197.00 USD                          

2014-08-10 * "Buy shares of VEA"
  Assets:US:ETrade:Cash                          -1250.35 USD              
  Assets:US:ETrade:VEA                                  4 VEA {310.35 USD}
  Expenses:Financial:Commissions                     8.95 USD              

2014-08-10 * "Buy shares of VHT"
  Assets:US:ETrade:Cash                          -1472.71 USD              
  Assets:US:ETrade:VHT                                 12 VHT {121.98 USD}
  Expenses:Financial:Commissions                     8.95 USD              

2014-08-20 * "Buy shares of GLD"
  Assets:US:ETrade:Cash                          -1028.15 USD              
  Assets:US:ETrade:GLD                                 10 GLD {101.92 USD}
  Expenses:Financial:Commissions                     8.95 USD              

2014-08-20 * "Buy shares of VHT"
  Assets:US:ETrade:Cash                          -1105.24 USD              
  Assets:US:ETrade:VHT                                  9 VHT {121.81 USD}
  Expenses:Financial:Commissions                     8.95 USD              

2014-08-20 * "Buy shares of VEA"
  Assets:US:ETrade:Cash                           -940.27 USD              
  Assets:US:ETrade:VEA                                  3 VEA {310.44 USD}
  Expenses:Financial:Commissions                     8.95 USD              

2014-09-18 * "Dividends on portfolio"
  Assets:US:ETrade:Cash                            176.54 USD
  Income:US:ETrade:Dividends                      -176.54 USD

2014-10-17 * "Buy shares of ITOT"
  Assets:US:ETrade:Cash                          -1033.69 USD              
  Assets:US:ETrade:ITOT                                 6 ITOT {170.79 USD}
  Expenses:Financial:Commissions                     8.95 USD              

2014-10-17 * "Buy shares of GLD"
  Assets:US:ETrade:Cash                          -1011.35 USD              
  Assets:US:ETrade:GLD                                 10 GLD {100.24 USD}
  Expenses:Financial:Commissions                     8.95 USD              

2014-10-17 * "Buy shares of VHT"
  Assets:US:ETrade:Cash                           -999.19 USD              
  Assets:US:ETrade:VHT                                  8 VHT {123.78 USD}
  Expenses:Financial:Commissions                     8.95 USD              

2014-10-17 * "Buy shares of VEA"
  Assets:US:ETrade:Cash                           -909.04 USD              
  Assets:US:ETrade:VEA                                  3 VEA {300.03 USD}
  Expenses:Financial:Commissions                     8.95 USD              
* Vanguard Investments

2012-01-01 open Assets:US:Vanguard:Cash                       USD
2012-01-01 open Assets:US:Vanguard:VBMPX                     VBMPX
2012-01-01 open Assets:US:Vanguard:RGAGX                     RGAGX
2012-01-01 open Income:US:Hoogle:Match401k                   USD

2012-01-06 * "Employer match for contribution"
  Assets:US:Vanguard:Cash                          600.00 USD
  Income:US:Hoogle:Match401k                      -600.00 USD

2012-01-09 * "Investing 40% of cash in VBMPX"
  Assets:US:Vanguard:VBMPX                          5.891 VBMPX {81.48 USD}
  Assets:US:Vanguard:Cash                         -480.00 USD               

2012-01-09 * "Investing 60% of cash in RGAGX"
  Assets:US:Vanguard:RGAGX                          6.673 RGAGX {107.90 USD}
  Assets:US:Vanguard:Cash                         -720.02 USD                

2012-01-09 * "Investing 40% of cash in VBMPX"
  Assets:US:Vanguard:VBMPX                          2.945 VBMPX {81.48 USD}
  Assets:US:Vanguard:Cash                         -239.96 USD               

2012-01-09 * "Investing 60% of cash in RGAGX"
  Assets:US:Vanguard:RGAGX                          3.336 RGAGX {107.90 USD}
  Assets:US:Vanguard:Cash                         -359.95 USD                

2012-01-20 * "Employer match for contribution"
  Assets:US:Vanguard:Cash                          600.00 USD
  Income:US:Hoogle:Match401k                      -600.00 USD

2012-01-23 * "Investing 40% of cash in VBMPX"
  Assets:US:Vanguard:VBMPX                          5.887 VBMPX {81.54 USD}
  Assets:US:Vanguard:Cash                         -480.03 USD               

2012-01-23 * "Investing 60% of cash in RGAGX"
  Assets:US:Vanguard:RGAGX                          6.786 RGAGX {106.10 USD}
  Assets:US:Vanguard:Cash                         -719.99 USD                

2012-01-23 * "Investing 40% of cash in VBMPX"
  Assets:US:Vanguard:VBMPX                          2.944 VBMPX {81.54 USD}
  Assets:US:Vanguard:Cash                         -240.05 USD               

2012-01-23 * "Investing 60% of cash in RGAGX"
  Assets:US:Vanguard:RGAGX                          3.393 RGAGX {106.10 USD}
  Assets:US:Vanguard:Cash                         -360.00 USD                

2012-02-03 * "Employer match for contribution"
  Assets:US:Vanguard:Cash                          600.00 USD
  Income:US:Hoogle:Match401k                      -600.00 USD

2012-02-06 * "Investing 40% of cash in VBMPX"
  Assets:US:Vanguard:VBMPX                          5.907 VBMPX {81.26 USD}
  Assets:US:Vanguard:Cash                         -480.00 USD               

2012-02-06 * "Investing 60% of cash in RGAGX"
  Assets:US:Vanguard:RGAGX                          6.684 RGAGX {107.72 USD}
  Assets:US:Vanguard:Cash                         -720.00 USD                

2012-02-06 * "Investing 40% of cash in VBMPX"
  Assets:US:Vanguard:VBMPX                          2.953 VBMPX {81.26 USD}
  Assets:US:Vanguard:Cash                         -239.96 USD               

2012-02-06 * "Investing 60% of cash in RGAGX"
  Assets:US:Vanguard:RGAGX                          3.342 RGAGX {107.72 USD}
  Assets:US:Vanguard:Cash                         -360.00 USD                

2012-02-17 * "Employer match for contribution"
  Assets:US:Vanguard:Cash                          600.00 USD
  Income:US:Hoogle:Match401k                      -600.00 USD

2012-02-20 * "Investing 40% of cash in VBMPX"
  Assets:US:Vanguard:VBMPX                          5.980 VBMPX {80.27 USD}
  Assets:US:Vanguard:Cash                         -480.01 USD               

2012-02-20 * "Investing 60% of cash in RGAGX"
  Assets:US:Vanguard:RGAGX                          6.610 RGAGX {108.93 USD}
  Assets:US:Vanguard:Cash                         -720.03 USD                

2012-02-20 * "Investing 40% of cash in VBMPX"
  Assets:US:Vanguard:VBMPX                          2.990 VBMPX {80.27 USD}
  Assets:US:Vanguard:Cash                         -240.01 USD               

2012-02-20 * "Investing 60% of cash in RGAGX"
  Assets:US:Vanguard:RGAGX                          3.305 RGAGX {108.93 USD}
  Assets:US:Vanguard:Cash                         -360.01 USD                

2012-03-02 * "Employer match for contribution"
  Assets:US:Vanguard:Cash                          600.00 USD
  Income:US:Hoogle:Match401k                      -600.00 USD

2012-03-05 * "Investing 40% of cash in VBMPX"
  Assets:US:Vanguard:VBMPX                          5.771 VBMPX {83.18 USD}
  Assets:US:Vanguard:Cash                         -480.03 USD               

2012-03-05 * "Investing 60% of cash in RGAGX"
  Assets:US:Vanguard:RGAGX                          6.424 RGAGX {112.08 USD}
  Assets:US:Vanguard:Cash                         -720.00 USD                

2012-03-05 * "Investing 40% of cash in VBMPX"
  Assets:US:Vanguard:VBMPX                          2.885 VBMPX {83.18 USD}
  Assets:US:Vanguard:Cash                         -239.97 USD               

2012-03-05 * "Investing 60% of cash in RGAGX"
  Assets:US:Vanguard:RGAGX                          3.212 RGAGX {112.08 USD}
  Assets:US:Vanguard:Cash                         -360.00 USD                

2012-03-16 * "Employer match for contribution"
  Assets:US:Vanguard:Cash                          600.00 USD
  Income:US:Hoogle:Match401k                      -600.00 USD

2012-03-19 * "Investing 40% of cash in VBMPX"
  Assets:US:Vanguard:VBMPX                          5.767 VBMPX {83.23 USD}
  Assets:US:Vanguard:Cash                         -479.99 USD               

2012-03-19 * "Investing 60% of cash in RGAGX"
  Assets:US:Vanguard:RGAGX                          6.259 RGAGX {115.04 USD}
  Assets:US:Vanguard:Cash                         -720.04 USD                

2012-03-19 * "Investing 40% of cash in VBMPX"
  Assets:US:Vanguard:VBMPX                          2.883 VBMPX {83.23 USD}
  Assets:US:Vanguard:Cash                         -239.95 USD               

2012-03-19 * "Investing 60% of cash in RGAGX"
  Assets:US:Vanguard:RGAGX                          3.129 RGAGX {115.04 USD}
  Assets:US:Vanguard:Cash                         -359.96 USD                

2012-03-30 * "Employer match for contribution"
  Assets:US:Vanguard:Cash                          600.00 USD
  Income:US:Hoogle:Match401k                      -600.00 USD

2012-04-02 * "Investing 40% of cash in VBMPX"
  Assets:US:Vanguard:VBMPX                          5.804 VBMPX {82.71 USD}
  Assets:US:Vanguard:Cash                         -480.05 USD               

2012-04-02 * "Investing 60% of cash in RGAGX"
  Assets:US:Vanguard:RGAGX                          6.528 RGAGX {110.29 USD}
  Assets:US:Vanguard:Cash                         -719.97 USD                

2012-04-02 * "Investing 40% of cash in VBMPX"
  Assets:US:Vanguard:VBMPX                          2.902 VBMPX {82.71 USD}
  Assets:US:Vanguard:Cash                         -240.02 USD               

2012-04-02 * "Investing 60% of cash in RGAGX"
  Assets:US:Vanguard:RGAGX                          3.264 RGAGX {110.29 USD}
  Assets:US:Vanguard:Cash                         -359.99 USD                

2012-04-13 * "Employer match for contribution"
  Assets:US:Vanguard:Cash                          600.00 USD
  Income:US:Hoogle:Match401k                      -600.00 USD

2012-04-16 * "Investing 40% of cash in VBMPX"
  Assets:US:Vanguard:VBMPX                          5.973 VBMPX {80.36 USD}
  Assets:US:Vanguard:Cash                         -479.99 USD               

2012-04-16 * "Investing 60% of cash in RGAGX"
  Assets:US:Vanguard:RGAGX                          6.631 RGAGX {108.58 USD}
  Assets:US:Vanguard:Cash                         -719.99 USD                

2012-04-16 * "Investing 40% of cash in VBMPX"
  Assets:US:Vanguard:VBMPX                          2.987 VBMPX {80.36 USD}
  Assets:US:Vanguard:Cash                         -240.04 USD               

2012-04-16 * "Investing 60% of cash in RGAGX"
  Assets:US:Vanguard:RGAGX                          3.316 RGAGX {108.58 USD}
  Assets:US:Vanguard:Cash                         -360.05 USD                

2012-04-27 * "Employer match for contribution"
  Assets:US:Vanguard:Cash                          600.00 USD
  Income:US:Hoogle:Match401k                      -600.00 USD

2012-04-30 * "Investing 40% of cash in VBMPX"
  Assets:US:Vanguard:VBMPX                          5.931 VBMPX {80.93 USD}
  Assets:US:Vanguard:Cash                         -480.00 USD               

2012-04-30 * "Investing 60% of cash in RGAGX"
  Assets:US:Vanguard:RGAGX                          6.602 RGAGX {109.06 USD}
  Assets:US:Vanguard:Cash                         -720.01 USD                

2012-04-30 * "Investing 40% of cash in VBMPX"
  Assets:US:Vanguard:VBMPX                          2.965 VBMPX {80.93 USD}
  Assets:US:Vanguard:Cash                         -239.96 USD               

2012-04-30 * "Investing 60% of cash in RGAGX"
  Assets:US:Vanguard:RGAGX                          3.301 RGAGX {109.06 USD}
  Assets:US:Vanguard:Cash                         -360.01 USD                

2012-05-11 * "Employer match for contribution"
  Assets:US:Vanguard:Cash                          600.00 USD
  Income:US:Hoogle:Match401k                      -600.00 USD

2012-05-14 * "Investing 40% of cash in VBMPX"
  Assets:US:Vanguard:VBMPX                          6.087 VBMPX {78.86 USD}
  Assets:US:Vanguard:Cash                         -480.02 USD               

2012-05-14 * "Investing 60% of cash in RGAGX"
  Assets:US:Vanguard:RGAGX                          6.785 RGAGX {106.12 USD}
  Assets:US:Vanguard:Cash                         -720.02 USD                

2012-05-14 * "Investing 40% of cash in VBMPX"
  Assets:US:Vanguard:VBMPX                          3.043 VBMPX {78.86 USD}
  Assets:US:Vanguard:Cash                         -239.97 USD               

2012-05-14 * "Investing 60% of cash in RGAGX"
  Assets:US:Vanguard:RGAGX                          3.392 RGAGX {106.12 USD}
  Assets:US:Vanguard:Cash                         -359.96 USD                

2012-05-25 * "Employer match for contribution"
  Assets:US:Vanguard:Cash                          600.00 USD
  Income:US:Hoogle:Match401k                      -600.00 USD

2012-05-28 * "Investing 40% of cash in VBMPX"
  Assets:US:Vanguard:VBMPX                          6.248 VBMPX {76.83 USD}
  Assets:US:Vanguard:Cash                         -480.03 USD               

2012-05-28 * "Investing 60% of cash in RGAGX"
  Assets:US:Vanguard:RGAGX                          6.586 RGAGX {109.32 USD}
  Assets:US:Vanguard:Cash                         -719.98 USD                

2012-05-28 * "Investing 40% of cash in VBMPX"
  Assets:US:Vanguard:VBMPX                          3.124 VBMPX {76.83 USD}
  Assets:US:Vanguard:Cash                         -240.02 USD               

2012-05-28 * "Investing 60% of cash in RGAGX"
  Assets:US:Vanguard:RGAGX                          3.293 RGAGX {109.32 USD}
  Assets:US:Vanguard:Cash                         -359.99 USD                

2012-06-08 * "Employer match for contribution"
  Assets:US:Vanguard:Cash                          600.00 USD
  Income:US:Hoogle:Match401k                      -600.00 USD

2012-06-11 * "Investing 40% of cash in VBMPX"
  Assets:US:Vanguard:VBMPX                          6.330 VBMPX {75.83 USD}
  Assets:US:Vanguard:Cash                         -480.00 USD               

2012-06-11 * "Investing 60% of cash in RGAGX"
  Assets:US:Vanguard:RGAGX                          6.669 RGAGX {107.96 USD}
  Assets:US:Vanguard:Cash                         -719.99 USD                

2012-06-11 * "Investing 40% of cash in VBMPX"
  Assets:US:Vanguard:VBMPX                          3.165 VBMPX {75.83 USD}
  Assets:US:Vanguard:Cash                         -240.00 USD               

2012-06-11 * "Investing 60% of cash in RGAGX"
  Assets:US:Vanguard:RGAGX                          3.334 RGAGX {107.96 USD}
  Assets:US:Vanguard:Cash                         -359.94 USD                

2012-06-22 * "Employer match for contribution"
  Assets:US:Vanguard:Cash                          600.00 USD
  Income:US:Hoogle:Match401k                      -600.00 USD

2012-06-25 * "Investing 40% of cash in VBMPX"
  Assets:US:Vanguard:VBMPX                          5.996 VBMPX {80.05 USD}
  Assets:US:Vanguard:Cash                         -479.98 USD               

2012-06-25 * "Investing 60% of cash in RGAGX"
  Assets:US:Vanguard:RGAGX                          6.716 RGAGX {107.21 USD}
  Assets:US:Vanguard:Cash                         -720.02 USD                

2012-06-25 * "Investing 40% of cash in VBMPX"
  Assets:US:Vanguard:VBMPX                          2.998 VBMPX {80.05 USD}
  Assets:US:Vanguard:Cash                         -239.99 USD               

2012-06-25 * "Investing 60% of cash in RGAGX"
  Assets:US:Vanguard:RGAGX                          3.358 RGAGX {107.21 USD}
  Assets:US:Vanguard:Cash                         -360.01 USD                

2012-07-06 * "Employer match for contribution"
  Assets:US:Vanguard:Cash                          600.00 USD
  Income:US:Hoogle:Match401k                      -600.00 USD

2012-07-09 * "Investing 40% of cash in VBMPX"
  Assets:US:Vanguard:VBMPX                          5.842 VBMPX {82.17 USD}
  Assets:US:Vanguard:Cash                         -480.04 USD               

2012-07-09 * "Investing 60% of cash in RGAGX"
  Assets:US:Vanguard:RGAGX                          6.717 RGAGX {107.20 USD}
  Assets:US:Vanguard:Cash                         -720.06 USD                

2012-07-09 * "Investing 40% of cash in VBMPX"
  Assets:US:Vanguard:VBMPX                          2.920 VBMPX {82.17 USD}
  Assets:US:Vanguard:Cash                         -239.94 USD               

2012-07-09 * "Investing 60% of cash in RGAGX"
  Assets:US:Vanguard:RGAGX                          3.358 RGAGX {107.20 USD}
  Assets:US:Vanguard:Cash                         -359.98 USD                

2012-07-20 * "Employer match for contribution"
  Assets:US:Vanguard:Cash                          100.00 USD
  Income:US:Hoogle:Match401k                      -100.00 USD

2012-07-23 * "Investing 40% of cash in VBMPX"
  Assets:US:Vanguard:VBMPX                          0.994 VBMPX {80.50 USD}
  Assets:US:Vanguard:Cash                          -80.02 USD               

2012-07-23 * "Investing 60% of cash in RGAGX"
  Assets:US:Vanguard:RGAGX                          1.106 RGAGX {108.52 USD}
  Assets:US:Vanguard:Cash                         -120.02 USD                

2012-07-23 * "Investing 40% of cash in VBMPX"
  Assets:US:Vanguard:VBMPX                          0.497 VBMPX {80.50 USD}
  Assets:US:Vanguard:Cash                          -40.01 USD               

2012-07-23 * "Investing 60% of cash in RGAGX"
  Assets:US:Vanguard:RGAGX                          0.553 RGAGX {108.52 USD}
  Assets:US:Vanguard:Cash                          -60.01 USD                

2013-01-04 * "Employer match for contribution"
  Assets:US:Vanguard:Cash                          600.00 USD
  Income:US:Hoogle:Match401k                      -600.00 USD

2013-01-07 * "Investing 40% of cash in VBMPX"
  Assets:US:Vanguard:VBMPX                          5.848 VBMPX {82.08 USD}
  Assets:US:Vanguard:Cash                         -480.00 USD               

2013-01-07 * "Investing 60% of cash in RGAGX"
  Assets:US:Vanguard:RGAGX                          7.353 RGAGX {97.92 USD}
  Assets:US:Vanguard:Cash                         -720.01 USD               

2013-01-07 * "Investing 40% of cash in VBMPX"
  Assets:US:Vanguard:VBMPX                          2.924 VBMPX {82.08 USD}
  Assets:US:Vanguard:Cash                         -240.00 USD               

2013-01-07 * "Investing 60% of cash in RGAGX"
  Assets:US:Vanguard:RGAGX                          3.676 RGAGX {97.92 USD}
  Assets:US:Vanguard:Cash                         -359.95 USD               

2013-01-18 * "Employer match for contribution"
  Assets:US:Vanguard:Cash                          600.00 USD
  Income:US:Hoogle:Match401k                      -600.00 USD

2013-01-21 * "Investing 40% of cash in VBMPX"
  Assets:US:Vanguard:VBMPX                          5.733 VBMPX {83.72 USD}
  Assets:US:Vanguard:Cash                         -479.97 USD               

2013-01-21 * "Investing 60% of cash in RGAGX"
  Assets:US:Vanguard:RGAGX                          7.478 RGAGX {96.28 USD}
  Assets:US:Vanguard:Cash                         -719.98 USD               

2013-01-21 * "Investing 40% of cash in VBMPX"
  Assets:US:Vanguard:VBMPX                          2.867 VBMPX {83.72 USD}
  Assets:US:Vanguard:Cash                         -240.03 USD               

2013-01-21 * "Investing 60% of cash in RGAGX"
  Assets:US:Vanguard:RGAGX                          3.739 RGAGX {96.28 USD}
  Assets:US:Vanguard:Cash                         -359.99 USD               

2013-02-01 * "Employer match for contribution"
  Assets:US:Vanguard:Cash                          600.00 USD
  Income:US:Hoogle:Match401k                      -600.00 USD

2013-02-04 * "Investing 40% of cash in VBMPX"
  Assets:US:Vanguard:VBMPX                          5.894 VBMPX {81.44 USD}
  Assets:US:Vanguard:Cash                         -480.01 USD               

2013-02-04 * "Investing 60% of cash in RGAGX"
  Assets:US:Vanguard:RGAGX                          7.411 RGAGX {97.16 USD}
  Assets:US:Vanguard:Cash                         -720.05 USD               

2013-02-04 * "Investing 40% of cash in VBMPX"
  Assets:US:Vanguard:VBMPX                          2.947 VBMPX {81.44 USD}
  Assets:US:Vanguard:Cash                         -240.00 USD               

2013-02-04 * "Investing 60% of cash in RGAGX"
  Assets:US:Vanguard:RGAGX                          3.705 RGAGX {97.16 USD}
  Assets:US:Vanguard:Cash                         -359.98 USD               

2013-02-15 * "Employer match for contribution"
  Assets:US:Vanguard:Cash                          600.00 USD
  Income:US:Hoogle:Match401k                      -600.00 USD

2013-02-18 * "Investing 40% of cash in VBMPX"
  Assets:US:Vanguard:VBMPX                          5.849 VBMPX {82.06 USD}
  Assets:US:Vanguard:Cash                         -479.97 USD               

2013-02-18 * "Investing 60% of cash in RGAGX"
  Assets:US:Vanguard:RGAGX                          7.360 RGAGX {97.83 USD}
  Assets:US:Vanguard:Cash                         -720.03 USD               

2013-02-18 * "Investing 40% of cash in VBMPX"
  Assets:US:Vanguard:VBMPX                          2.925 VBMPX {82.06 USD}
  Assets:US:Vanguard:Cash                         -240.03 USD               

2013-02-18 * "Investing 60% of cash in RGAGX"
  Assets:US:Vanguard:RGAGX                          3.680 RGAGX {97.83 USD}
  Assets:US:Vanguard:Cash                         -360.01 USD               

2013-03-01 * "Employer match for contribution"
  Assets:US:Vanguard:Cash                          600.00 USD
  Income:US:Hoogle:Match401k                      -600.00 USD

2013-03-04 * "Investing 40% of cash in VBMPX"
  Assets:US:Vanguard:VBMPX                          5.809 VBMPX {82.62 USD}
  Assets:US:Vanguard:Cash                         -479.94 USD               

2013-03-04 * "Investing 60% of cash in RGAGX"
  Assets:US:Vanguard:RGAGX                          7.385 RGAGX {97.49 USD}
  Assets:US:Vanguard:Cash                         -719.96 USD               

2013-03-04 * "Investing 40% of cash in VBMPX"
  Assets:US:Vanguard:VBMPX                          2.905 VBMPX {82.62 USD}
  Assets:US:Vanguard:Cash                         -240.01 USD               

2013-03-04 * "Investing 60% of cash in RGAGX"
  Assets:US:Vanguard:RGAGX                          3.693 RGAGX {97.49 USD}
  Assets:US:Vanguard:Cash                         -360.03 USD               

2013-03-15 * "Employer match for contribution"
  Assets:US:Vanguard:Cash                          600.00 USD
  Income:US:Hoogle:Match401k                      -600.00 USD

2013-03-18 * "Investing 40% of cash in VBMPX"
  Assets:US:Vanguard:VBMPX                          5.689 VBMPX {84.38 USD}
  Assets:US:Vanguard:Cash                         -480.04 USD               

2013-03-18 * "Investing 60% of cash in RGAGX"
  Assets:US:Vanguard:RGAGX                          7.513 RGAGX {95.83 USD}
  Assets:US:Vanguard:Cash                         -719.97 USD               

2013-03-18 * "Investing 40% of cash in VBMPX"
  Assets:US:Vanguard:VBMPX                          2.844 VBMPX {84.38 USD}
  Assets:US:Vanguard:Cash                         -239.98 USD               

2013-03-18 * "Investing 60% of cash in RGAGX"
  Assets:US:Vanguard:RGAGX                          3.757 RGAGX {95.83 USD}
  Assets:US:Vanguard:Cash                         -360.03 USD               

2013-03-29 * "Employer match for contribution"
  Assets:US:Vanguard:Cash                          600.00 USD
  Income:US:Hoogle:Match401k                      -600.00 USD

2013-04-01 * "Investing 40% of cash in VBMPX"
  Assets:US:Vanguard:VBMPX                          5.615 VBMPX {85.48 USD}
  Assets:US:Vanguard:Cash                         -479.97 USD               

2013-04-01 * "Investing 60% of cash in RGAGX"
  Assets:US:Vanguard:RGAGX                          7.451 RGAGX {96.63 USD}
  Assets:US:Vanguard:Cash                         -719.99 USD               

2013-04-01 * "Investing 40% of cash in VBMPX"
  Assets:US:Vanguard:VBMPX                          2.808 VBMPX {85.48 USD}
  Assets:US:Vanguard:Cash                         -240.03 USD               

2013-04-01 * "Investing 60% of cash in RGAGX"
  Assets:US:Vanguard:RGAGX                          3.726 RGAGX {96.63 USD}
  Assets:US:Vanguard:Cash                         -360.04 USD               

2013-04-12 * "Employer match for contribution"
  Assets:US:Vanguard:Cash                          600.00 USD
  Income:US:Hoogle:Match401k                      -600.00 USD

2013-04-15 * "Investing 40% of cash in VBMPX"
  Assets:US:Vanguard:VBMPX                          5.717 VBMPX {83.95 USD}
  Assets:US:Vanguard:Cash                         -479.94 USD               

2013-04-15 * "Investing 60% of cash in RGAGX"
  Assets:US:Vanguard:RGAGX                          7.387 RGAGX {97.46 USD}
  Assets:US:Vanguard:Cash                         -719.94 USD               

2013-04-15 * "Investing 40% of cash in VBMPX"
  Assets:US:Vanguard:VBMPX                          2.859 VBMPX {83.95 USD}
  Assets:US:Vanguard:Cash                         -240.01 USD               

2013-04-15 * "Investing 60% of cash in RGAGX"
  Assets:US:Vanguard:RGAGX                          3.694 RGAGX {97.46 USD}
  Assets:US:Vanguard:Cash                         -360.02 USD               

2013-04-26 * "Employer match for contribution"
  Assets:US:Vanguard:Cash                          600.00 USD
  Income:US:Hoogle:Match401k                      -600.00 USD

2013-04-29 * "Investing 40% of cash in VBMPX"
  Assets:US:Vanguard:VBMPX                          5.557 VBMPX {86.38 USD}
  Assets:US:Vanguard:Cash                         -480.01 USD               

2013-04-29 * "Investing 60% of cash in RGAGX"
  Assets:US:Vanguard:RGAGX                          7.499 RGAGX {96.02 USD}
  Assets:US:Vanguard:Cash                         -720.05 USD               

2013-04-29 * "Investing 40% of cash in VBMPX"
  Assets:US:Vanguard:VBMPX                          2.778 VBMPX {86.38 USD}
  Assets:US:Vanguard:Cash                         -239.96 USD               

2013-04-29 * "Investing 60% of cash in RGAGX"
  Assets:US:Vanguard:RGAGX                          3.749 RGAGX {96.02 USD}
  Assets:US:Vanguard:Cash                         -359.98 USD               

2013-05-10 * "Employer match for contribution"
  Assets:US:Vanguard:Cash                          600.00 USD
  Income:US:Hoogle:Match401k                      -600.00 USD

2013-05-13 * "Investing 40% of cash in VBMPX"
  Assets:US:Vanguard:VBMPX                          5.393 VBMPX {89.00 USD}
  Assets:US:Vanguard:Cash                         -479.98 USD               

2013-05-13 * "Investing 60% of cash in RGAGX"
  Assets:US:Vanguard:RGAGX                          7.386 RGAGX {97.49 USD}
  Assets:US:Vanguard:Cash                         -720.06 USD               

2013-05-13 * "Investing 40% of cash in VBMPX"
  Assets:US:Vanguard:VBMPX                          2.697 VBMPX {89.00 USD}
  Assets:US:Vanguard:Cash                         -240.03 USD               

2013-05-13 * "Investing 60% of cash in RGAGX"
  Assets:US:Vanguard:RGAGX                          3.693 RGAGX {97.49 USD}
  Assets:US:Vanguard:Cash                         -360.03 USD               

2013-05-24 * "Employer match for contribution"
  Assets:US:Vanguard:Cash                          600.00 USD
  Income:US:Hoogle:Match401k                      -600.00 USD

2013-05-27 * "Investing 40% of cash in VBMPX"
  Assets:US:Vanguard:VBMPX                          5.306 VBMPX {90.46 USD}
  Assets:US:Vanguard:Cash                         -479.98 USD               

2013-05-27 * "Investing 60% of cash in RGAGX"
  Assets:US:Vanguard:RGAGX                          7.272 RGAGX {99.00 USD}
  Assets:US:Vanguard:Cash                         -719.93 USD               

2013-05-27 * "Investing 40% of cash in VBMPX"
  Assets:US:Vanguard:VBMPX                          2.653 VBMPX {90.46 USD}
  Assets:US:Vanguard:Cash                         -239.99 USD               

2013-05-27 * "Investing 60% of cash in RGAGX"
  Assets:US:Vanguard:RGAGX                          3.637 RGAGX {99.00 USD}
  Assets:US:Vanguard:Cash                         -360.06 USD               

2013-06-07 * "Employer match for contribution"
  Assets:US:Vanguard:Cash                          600.00 USD
  Income:US:Hoogle:Match401k                      -600.00 USD

2013-06-10 * "Investing 40% of cash in VBMPX"
  Assets:US:Vanguard:VBMPX                          5.245 VBMPX {91.51 USD}
  Assets:US:Vanguard:Cash                         -479.97 USD               

2013-06-10 * "Investing 60% of cash in RGAGX"
  Assets:US:Vanguard:RGAGX                          7.193 RGAGX {100.10 USD}
  Assets:US:Vanguard:Cash                         -720.02 USD                

2013-06-10 * "Investing 40% of cash in VBMPX"
  Assets:US:Vanguard:VBMPX                          2.623 VBMPX {91.51 USD}
  Assets:US:Vanguard:Cash                         -240.03 USD               

2013-06-10 * "Investing 60% of cash in RGAGX"
  Assets:US:Vanguard:RGAGX                          3.596 RGAGX {100.10 USD}
  Assets:US:Vanguard:Cash                         -359.96 USD                

2013-06-21 * "Employer match for contribution"
  Assets:US:Vanguard:Cash                          600.00 USD
  Income:US:Hoogle:Match401k                      -600.00 USD

2013-06-24 * "Investing 40% of cash in VBMPX"
  Assets:US:Vanguard:VBMPX                          5.538 VBMPX {86.67 USD}
  Assets:US:Vanguard:Cash                         -479.98 USD               

2013-06-24 * "Investing 60% of cash in RGAGX"
  Assets:US:Vanguard:RGAGX                          7.147 RGAGX {100.74 USD}
  Assets:US:Vanguard:Cash                         -719.99 USD                

2013-06-24 * "Investing 40% of cash in VBMPX"
  Assets:US:Vanguard:VBMPX                          2.769 VBMPX {86.67 USD}
  Assets:US:Vanguard:Cash                         -239.99 USD               

2013-06-24 * "Investing 60% of cash in RGAGX"
  Assets:US:Vanguard:RGAGX                          3.574 RGAGX {100.74 USD}
  Assets:US:Vanguard:Cash                         -360.04 USD                

2013-07-05 * "Employer match for contribution"
  Assets:US:Vanguard:Cash                          600.00 USD
  Income:US:Hoogle:Match401k                      -600.00 USD

2013-07-08 * "Investing 40% of cash in VBMPX"
  Assets:US:Vanguard:VBMPX                          5.672 VBMPX {84.63 USD}
  Assets:US:Vanguard:Cash                         -480.02 USD               

2013-07-08 * "Investing 60% of cash in RGAGX"
  Assets:US:Vanguard:RGAGX                          7.033 RGAGX {102.38 USD}
  Assets:US:Vanguard:Cash                         -720.04 USD                

2013-07-08 * "Investing 40% of cash in VBMPX"
  Assets:US:Vanguard:VBMPX                          2.836 VBMPX {84.63 USD}
  Assets:US:Vanguard:Cash                         -240.01 USD               

2013-07-08 * "Investing 60% of cash in RGAGX"
  Assets:US:Vanguard:RGAGX                          3.516 RGAGX {102.38 USD}
  Assets:US:Vanguard:Cash                         -359.97 USD                

2013-07-19 * "Employer match for contribution"
  Assets:US:Vanguard:Cash                          350.00 USD
  Income:US:Hoogle:Match401k                      -350.00 USD

2013-07-22 * "Investing 40% of cash in VBMPX"
  Assets:US:Vanguard:VBMPX                          3.245 VBMPX {86.28 USD}
  Assets:US:Vanguard:Cash                         -279.98 USD               

2013-07-22 * "Investing 60% of cash in RGAGX"
  Assets:US:Vanguard:RGAGX                          4.119 RGAGX {101.97 USD}
  Assets:US:Vanguard:Cash                         -420.01 USD                

2013-07-22 * "Investing 40% of cash in VBMPX"
  Assets:US:Vanguard:VBMPX                          1.623 VBMPX {86.28 USD}
  Assets:US:Vanguard:Cash                         -140.03 USD               

2013-07-22 * "Investing 60% of cash in RGAGX"
  Assets:US:Vanguard:RGAGX                          2.059 RGAGX {101.97 USD}
  Assets:US:Vanguard:Cash                         -209.96 USD                

2014-01-03 * "Employer match for contribution"
  Assets:US:Vanguard:Cash                          600.00 USD
  Income:US:Hoogle:Match401k                      -600.00 USD

2014-01-06 * "Investing 40% of cash in VBMPX"
  Assets:US:Vanguard:VBMPX                          5.654 VBMPX {84.90 USD}
  Assets:US:Vanguard:Cash                         -480.02 USD               

2014-01-06 * "Investing 60% of cash in RGAGX"
  Assets:US:Vanguard:RGAGX                          7.183 RGAGX {100.24 USD}
  Assets:US:Vanguard:Cash                         -720.02 USD                

2014-01-06 * "Investing 40% of cash in VBMPX"
  Assets:US:Vanguard:VBMPX                          2.827 VBMPX {84.90 USD}
  Assets:US:Vanguard:Cash                         -240.01 USD               

2014-01-06 * "Investing 60% of cash in RGAGX"
  Assets:US:Vanguard:RGAGX                          3.591 RGAGX {100.24 USD}
  Assets:US:Vanguard:Cash                         -359.96 USD                

2014-01-17 * "Employer match for contribution"
  Assets:US:Vanguard:Cash                          600.00 USD
  Income:US:Hoogle:Match401k                      -600.00 USD

2014-01-20 * "Investing 40% of cash in VBMPX"
  Assets:US:Vanguard:VBMPX                          5.654 VBMPX {84.90 USD}
  Assets:US:Vanguard:Cash                         -480.02 USD               

2014-01-20 * "Investing 60% of cash in RGAGX"
  Assets:US:Vanguard:RGAGX                          6.994 RGAGX {102.95 USD}
  Assets:US:Vanguard:Cash                         -720.03 USD                

2014-01-20 * "Investing 40% of cash in VBMPX"
  Assets:US:Vanguard:VBMPX                          2.827 VBMPX {84.90 USD}
  Assets:US:Vanguard:Cash                         -240.01 USD               

2014-01-20 * "Investing 60% of cash in RGAGX"
  Assets:US:Vanguard:RGAGX                          3.496 RGAGX {102.95 USD}
  Assets:US:Vanguard:Cash                         -359.91 USD                

2014-01-31 * "Employer match for contribution"
  Assets:US:Vanguard:Cash                          600.00 USD
  Income:US:Hoogle:Match401k                      -600.00 USD

2014-02-03 * "Investing 40% of cash in VBMPX"
  Assets:US:Vanguard:VBMPX                          5.810 VBMPX {82.62 USD}
  Assets:US:Vanguard:Cash                         -480.02 USD               

2014-02-03 * "Investing 60% of cash in RGAGX"
  Assets:US:Vanguard:RGAGX                          7.134 RGAGX {100.93 USD}
  Assets:US:Vanguard:Cash                         -720.03 USD                

2014-02-03 * "Investing 40% of cash in VBMPX"
  Assets:US:Vanguard:VBMPX                          2.905 VBMPX {82.62 USD}
  Assets:US:Vanguard:Cash                         -240.01 USD               

2014-02-03 * "Investing 60% of cash in RGAGX"
  Assets:US:Vanguard:RGAGX                          3.567 RGAGX {100.93 USD}
  Assets:US:Vanguard:Cash                         -360.02 USD                

2014-02-14 * "Employer match for contribution"
  Assets:US:Vanguard:Cash                          600.00 USD
  Income:US:Hoogle:Match401k                      -600.00 USD

2014-02-17 * "Investing 40% of cash in VBMPX"
  Assets:US:Vanguard:VBMPX                          5.792 VBMPX {82.87 USD}
  Assets:US:Vanguard:Cash                         -479.98 USD               

2014-02-17 * "Investing 60% of cash in RGAGX"
  Assets:US:Vanguard:RGAGX                          7.226 RGAGX {99.63 USD}
  Assets:US:Vanguard:Cash                         -719.93 USD               

2014-02-17 * "Investing 40% of cash in VBMPX"
  Assets:US:Vanguard:VBMPX                          2.896 VBMPX {82.87 USD}
  Assets:US:Vanguard:Cash                         -239.99 USD               

2014-02-17 * "Investing 60% of cash in RGAGX"
  Assets:US:Vanguard:RGAGX                          3.613 RGAGX {99.63 USD}
  Assets:US:Vanguard:Cash                         -359.96 USD               

2014-02-28 * "Employer match for contribution"
  Assets:US:Vanguard:Cash                          600.00 USD
  Income:US:Hoogle:Match401k                      -600.00 USD

2014-03-03 * "Investing 40% of cash in VBMPX"
  Assets:US:Vanguard:VBMPX                          5.969 VBMPX {80.42 USD}
  Assets:US:Vanguard:Cash                         -480.03 USD               

2014-03-03 * "Investing 60% of cash in RGAGX"
  Assets:US:Vanguard:RGAGX                          7.432 RGAGX {96.88 USD}
  Assets:US:Vanguard:Cash                         -720.01 USD               

2014-03-03 * "Investing 40% of cash in VBMPX"
  Assets:US:Vanguard:VBMPX                          2.984 VBMPX {80.42 USD}
  Assets:US:Vanguard:Cash                         -239.97 USD               

2014-03-03 * "Investing 60% of cash in RGAGX"
  Assets:US:Vanguard:RGAGX                          3.716 RGAGX {96.88 USD}
  Assets:US:Vanguard:Cash                         -360.01 USD               

2014-03-14 * "Employer match for contribution"
  Assets:US:Vanguard:Cash                          600.00 USD
  Income:US:Hoogle:Match401k                      -600.00 USD

2014-03-17 * "Investing 40% of cash in VBMPX"
  Assets:US:Vanguard:VBMPX                          5.839 VBMPX {82.21 USD}
  Assets:US:Vanguard:Cash                         -480.02 USD               

2014-03-17 * "Investing 60% of cash in RGAGX"
  Assets:US:Vanguard:RGAGX                          7.326 RGAGX {98.28 USD}
  Assets:US:Vanguard:Cash                         -720.00 USD               

2014-03-17 * "Investing 40% of cash in VBMPX"
  Assets:US:Vanguard:VBMPX                          2.919 VBMPX {82.21 USD}
  Assets:US:Vanguard:Cash                         -239.97 USD               

2014-03-17 * "Investing 60% of cash in RGAGX"
  Assets:US:Vanguard:RGAGX                          3.663 RGAGX {98.28 USD}
  Assets:US:Vanguard:Cash                         -360.00 USD               

2014-03-28 * "Employer match for contribution"
  Assets:US:Vanguard:Cash                          600.00 USD
  Income:US:Hoogle:Match401k                      -600.00 USD

2014-03-31 * "Investing 40% of cash in VBMPX"
  Assets:US:Vanguard:VBMPX                          5.970 VBMPX {80.41 USD}
  Assets:US:Vanguard:Cash                         -480.05 USD               

2014-03-31 * "Investing 60% of cash in RGAGX"
  Assets:US:Vanguard:RGAGX                          7.266 RGAGX {99.09 USD}
  Assets:US:Vanguard:Cash                         -719.99 USD               

2014-03-31 * "Investing 40% of cash in VBMPX"
  Assets:US:Vanguard:VBMPX                          2.985 VBMPX {80.41 USD}
  Assets:US:Vanguard:Cash                         -240.02 USD               

2014-03-31 * "Investing 60% of cash in RGAGX"
  Assets:US:Vanguard:RGAGX                          3.633 RGAGX {99.09 USD}
  Assets:US:Vanguard:Cash                         -359.99 USD               

2014-04-11 * "Employer match for contribution"
  Assets:US:Vanguard:Cash                          600.00 USD
  Income:US:Hoogle:Match401k                      -600.00 USD

2014-04-14 * "Investing 40% of cash in VBMPX"
  Assets:US:Vanguard:VBMPX                          5.913 VBMPX {81.18 USD}
  Assets:US:Vanguard:Cash                         -480.02 USD               

2014-04-14 * "Investing 60% of cash in RGAGX"
  Assets:US:Vanguard:RGAGX                          7.193 RGAGX {100.10 USD}
  Assets:US:Vanguard:Cash                         -720.02 USD                

2014-04-14 * "Investing 40% of cash in VBMPX"
  Assets:US:Vanguard:VBMPX                          2.956 VBMPX {81.18 USD}
  Assets:US:Vanguard:Cash                         -239.97 USD               

2014-04-14 * "Investing 60% of cash in RGAGX"
  Assets:US:Vanguard:RGAGX                          3.596 RGAGX {100.10 USD}
  Assets:US:Vanguard:Cash                         -359.96 USD                

2014-04-25 * "Employer match for contribution"
  Assets:US:Vanguard:Cash                          600.00 USD
  Income:US:Hoogle:Match401k                      -600.00 USD

2014-04-28 * "Investing 40% of cash in VBMPX"
  Assets:US:Vanguard:VBMPX                          5.880 VBMPX {81.64 USD}
  Assets:US:Vanguard:Cash                         -480.04 USD               

2014-04-28 * "Investing 60% of cash in RGAGX"
  Assets:US:Vanguard:RGAGX                          7.158 RGAGX {100.59 USD}
  Assets:US:Vanguard:Cash                         -720.02 USD                

2014-04-28 * "Investing 40% of cash in VBMPX"
  Assets:US:Vanguard:VBMPX                          2.940 VBMPX {81.64 USD}
  Assets:US:Vanguard:Cash                         -240.02 USD               

2014-04-28 * "Investing 60% of cash in RGAGX"
  Assets:US:Vanguard:RGAGX                          3.579 RGAGX {100.59 USD}
  Assets:US:Vanguard:Cash                         -360.01 USD                

2014-05-09 * "Employer match for contribution"
  Assets:US:Vanguard:Cash                          600.00 USD
  Income:US:Hoogle:Match401k                      -600.00 USD

2014-05-12 * "Investing 40% of cash in VBMPX"
  Assets:US:Vanguard:VBMPX                          5.939 VBMPX {80.82 USD}
  Assets:US:Vanguard:Cash                         -479.99 USD               

2014-05-12 * "Investing 60% of cash in RGAGX"
  Assets:US:Vanguard:RGAGX                          6.801 RGAGX {105.87 USD}
  Assets:US:Vanguard:Cash                         -720.02 USD                

2014-05-12 * "Investing 40% of cash in VBMPX"
  Assets:US:Vanguard:VBMPX                          2.969 VBMPX {80.82 USD}
  Assets:US:Vanguard:Cash                         -239.95 USD               

2014-05-12 * "Investing 60% of cash in RGAGX"
  Assets:US:Vanguard:RGAGX                          3.400 RGAGX {105.87 USD}
  Assets:US:Vanguard:Cash                         -359.96 USD                

2014-05-23 * "Employer match for contribution"
  Assets:US:Vanguard:Cash                          600.00 USD
  Income:US:Hoogle:Match401k                      -600.00 USD

2014-05-26 * "Investing 40% of cash in VBMPX"
  Assets:US:Vanguard:VBMPX                          5.896 VBMPX {81.41 USD}
  Assets:US:Vanguard:Cash                         -479.99 USD               

2014-05-26 * "Investing 60% of cash in RGAGX"
  Assets:US:Vanguard:RGAGX                          6.812 RGAGX {105.70 USD}
  Assets:US:Vanguard:Cash                         -720.03 USD                

2014-05-26 * "Investing 40% of cash in VBMPX"
  Assets:US:Vanguard:VBMPX                          2.948 VBMPX {81.41 USD}
  Assets:US:Vanguard:Cash                         -240.00 USD               

2014-05-26 * "Investing 60% of cash in RGAGX"
  Assets:US:Vanguard:RGAGX                          3.406 RGAGX {105.70 USD}
  Assets:US:Vanguard:Cash                         -360.01 USD                

2014-06-06 * "Employer match for contribution"
  Assets:US:Vanguard:Cash                          600.00 USD
  Income:US:Hoogle:Match401k                      -600.00 USD

2014-06-09 * "Investing 40% of cash in VBMPX"
  Assets:US:Vanguard:VBMPX                          5.710 VBMPX {84.06 USD}
  Assets:US:Vanguard:Cash                         -479.98 USD               

2014-06-09 * "Investing 60% of cash in RGAGX"
  Assets:US:Vanguard:RGAGX                          6.442 RGAGX {111.76 USD}
  Assets:US:Vanguard:Cash                         -719.96 USD                

2014-06-09 * "Investing 40% of cash in VBMPX"
  Assets:US:Vanguard:VBMPX                          2.855 VBMPX {84.06 USD}
  Assets:US:Vanguard:Cash                         -239.99 USD               

2014-06-09 * "Investing 60% of cash in RGAGX"
  Assets:US:Vanguard:RGAGX                          3.222 RGAGX {111.76 USD}
  Assets:US:Vanguard:Cash                         -360.09 USD                

2014-06-20 * "Employer match for contribution"
  Assets:US:Vanguard:Cash                          600.00 USD
  Income:US:Hoogle:Match401k                      -600.00 USD

2014-06-23 * "Investing 40% of cash in VBMPX"
  Assets:US:Vanguard:VBMPX                          5.852 VBMPX {82.02 USD}
  Assets:US:Vanguard:Cash                         -479.98 USD               

2014-06-23 * "Investing 60% of cash in RGAGX"
  Assets:US:Vanguard:RGAGX                          6.402 RGAGX {112.47 USD}
  Assets:US:Vanguard:Cash                         -720.03 USD                

2014-06-23 * "Investing 40% of cash in VBMPX"
  Assets:US:Vanguard:VBMPX                          2.926 VBMPX {82.02 USD}
  Assets:US:Vanguard:Cash                         -239.99 USD               

2014-06-23 * "Investing 60% of cash in RGAGX"
  Assets:US:Vanguard:RGAGX                          3.201 RGAGX {112.47 USD}
  Assets:US:Vanguard:Cash                         -360.02 USD                

2014-07-04 * "Employer match for contribution"
  Assets:US:Vanguard:Cash                          600.00 USD
  Income:US:Hoogle:Match401k                      -600.00 USD

2014-07-07 * "Investing 40% of cash in VBMPX"
  Assets:US:Vanguard:VBMPX                          5.806 VBMPX {82.67 USD}
  Assets:US:Vanguard:Cash                         -479.98 USD               

2014-07-07 * "Investing 60% of cash in RGAGX"
  Assets:US:Vanguard:RGAGX                          6.311 RGAGX {114.09 USD}
  Assets:US:Vanguard:Cash                         -720.02 USD                

2014-07-07 * "Investing 40% of cash in VBMPX"
  Assets:US:Vanguard:VBMPX                          2.903 VBMPX {82.67 USD}
  Assets:US:Vanguard:Cash                         -239.99 USD               

2014-07-07 * "Investing 60% of cash in RGAGX"
  Assets:US:Vanguard:RGAGX                          3.155 RGAGX {114.09 USD}
  Assets:US:Vanguard:Cash                         -359.95 USD                

2014-07-18 * "Employer match for contribution"
  Assets:US:Vanguard:Cash                          350.00 USD
  Income:US:Hoogle:Match401k                      -350.00 USD

2014-07-21 * "Investing 40% of cash in VBMPX"
  Assets:US:Vanguard:VBMPX                          3.470 VBMPX {80.70 USD}
  Assets:US:Vanguard:Cash                         -280.03 USD               

2014-07-21 * "Investing 60% of cash in RGAGX"
  Assets:US:Vanguard:RGAGX                          3.659 RGAGX {114.79 USD}
  Assets:US:Vanguard:Cash                         -420.02 USD                

2014-07-21 * "Investing 40% of cash in VBMPX"
  Assets:US:Vanguard:VBMPX                          1.735 VBMPX {80.70 USD}
  Assets:US:Vanguard:Cash                         -140.01 USD               

2014-07-21 * "Investing 60% of cash in RGAGX"
  Assets:US:Vanguard:RGAGX                          1.829 RGAGX {114.79 USD}
  Assets:US:Vanguard:Cash                         -209.95 USD                
* Sources of Income

2012-01-01 open Income:US:Hoogle:Salary                      USD
2012-01-01 open Income:US:Hoogle:GroupTermLife               USD
2012-01-01 open Income:US:Hoogle:Vacation                    VACHR
2012-01-01 open Assets:US:Hoogle:Vacation                    VACHR
<<<<<<< HEAD

2012-01-01 open Expenses:Health:Life:GroupTermLife

2012-01-01 open Expenses:Health:Medical:Insurance

2012-01-01 open Expenses:Health:Dental:Insurance

2012-01-01 open Expenses:Health:Vision:Insurance
=======
2012-01-01 open Expenses:Health:Life:GroupTermLife              
2012-01-01 open Expenses:Health:Medical:Insurance               
2012-01-01 open Expenses:Health:Dental:Insurance                
2012-01-01 open Expenses:Health:Vision:Insurance                
>>>>>>> bad1e68d

2012-01-01 event "employer" "Hoogle, 1600 Amphibious Parkway, River View, CA"

2012-01-05 * "Hoogle" | "Payroll"
  Assets:US:BofA:Checking                         1350.60 USD   
  Assets:US:Vanguard:Cash                         1200.00 USD   
  Assets:US:Federal:PreTax401k                   -1200.00 IRAUSD
  Expenses:Taxes:Y2012:US:Federal:PreTax401k      1200.00 IRAUSD
  Income:US:Hoogle:Salary                        -4615.38 USD   
  Income:US:Hoogle:GroupTermLife                   -24.32 USD   
  Expenses:Health:Life:GroupTermLife                24.32 USD   
  Expenses:Health:Dental:Insurance                   2.90 USD   
  Expenses:Health:Medical:Insurance                 27.38 USD   
  Expenses:Health:Vision:Insurance                  42.30 USD   
  Expenses:Taxes:Y2012:US:Medicare                 106.62 USD   
  Expenses:Taxes:Y2012:US:Federal                 1062.92 USD   
  Expenses:Taxes:Y2012:US:State                    365.08 USD   
  Expenses:Taxes:Y2012:US:CityNYC                  174.92 USD   
  Expenses:Taxes:Y2012:US:SDI                        1.12 USD   
  Expenses:Taxes:Y2012:US:SocSec                   281.54 USD   
  Assets:US:Hoogle:Vacation                             5 VACHR 
  Income:US:Hoogle:Vacation                            -5 VACHR 

2012-01-19 * "Hoogle" | "Payroll"
  Assets:US:BofA:Checking                         1350.60 USD   
  Assets:US:Vanguard:Cash                         1200.00 USD   
  Assets:US:Federal:PreTax401k                   -1200.00 IRAUSD
  Expenses:Taxes:Y2012:US:Federal:PreTax401k      1200.00 IRAUSD
  Income:US:Hoogle:Salary                        -4615.38 USD   
  Income:US:Hoogle:GroupTermLife                   -24.32 USD   
  Expenses:Health:Life:GroupTermLife                24.32 USD   
  Expenses:Health:Dental:Insurance                   2.90 USD   
  Expenses:Health:Medical:Insurance                 27.38 USD   
  Expenses:Health:Vision:Insurance                  42.30 USD   
  Expenses:Taxes:Y2012:US:Medicare                 106.62 USD   
  Expenses:Taxes:Y2012:US:Federal                 1062.92 USD   
  Expenses:Taxes:Y2012:US:State                    365.08 USD   
  Expenses:Taxes:Y2012:US:CityNYC                  174.92 USD   
  Expenses:Taxes:Y2012:US:SDI                        1.12 USD   
  Expenses:Taxes:Y2012:US:SocSec                   281.54 USD   
  Assets:US:Hoogle:Vacation                             5 VACHR 
  Income:US:Hoogle:Vacation                            -5 VACHR 

2012-02-02 * "Hoogle" | "Payroll"
  Assets:US:BofA:Checking                         1350.60 USD   
  Assets:US:Vanguard:Cash                         1200.00 USD   
  Assets:US:Federal:PreTax401k                   -1200.00 IRAUSD
  Expenses:Taxes:Y2012:US:Federal:PreTax401k      1200.00 IRAUSD
  Income:US:Hoogle:Salary                        -4615.38 USD   
  Income:US:Hoogle:GroupTermLife                   -24.32 USD   
  Expenses:Health:Life:GroupTermLife                24.32 USD   
  Expenses:Health:Dental:Insurance                   2.90 USD   
  Expenses:Health:Medical:Insurance                 27.38 USD   
  Expenses:Health:Vision:Insurance                  42.30 USD   
  Expenses:Taxes:Y2012:US:Medicare                 106.62 USD   
  Expenses:Taxes:Y2012:US:Federal                 1062.92 USD   
  Expenses:Taxes:Y2012:US:State                    365.08 USD   
  Expenses:Taxes:Y2012:US:CityNYC                  174.92 USD   
  Expenses:Taxes:Y2012:US:SDI                        1.12 USD   
  Expenses:Taxes:Y2012:US:SocSec                   281.54 USD   
  Assets:US:Hoogle:Vacation                             5 VACHR 
  Income:US:Hoogle:Vacation                            -5 VACHR 

2012-02-16 * "Hoogle" | "Payroll"
  Assets:US:BofA:Checking                         1350.60 USD   
  Assets:US:Vanguard:Cash                         1200.00 USD   
  Assets:US:Federal:PreTax401k                   -1200.00 IRAUSD
  Expenses:Taxes:Y2012:US:Federal:PreTax401k      1200.00 IRAUSD
  Income:US:Hoogle:Salary                        -4615.38 USD   
  Income:US:Hoogle:GroupTermLife                   -24.32 USD   
  Expenses:Health:Life:GroupTermLife                24.32 USD   
  Expenses:Health:Dental:Insurance                   2.90 USD   
  Expenses:Health:Medical:Insurance                 27.38 USD   
  Expenses:Health:Vision:Insurance                  42.30 USD   
  Expenses:Taxes:Y2012:US:Medicare                 106.62 USD   
  Expenses:Taxes:Y2012:US:Federal                 1062.92 USD   
  Expenses:Taxes:Y2012:US:State                    365.08 USD   
  Expenses:Taxes:Y2012:US:CityNYC                  174.92 USD   
  Expenses:Taxes:Y2012:US:SDI                        1.12 USD   
  Expenses:Taxes:Y2012:US:SocSec                   281.54 USD   
  Assets:US:Hoogle:Vacation                             5 VACHR 
  Income:US:Hoogle:Vacation                            -5 VACHR 

2012-03-01 * "Hoogle" | "Payroll"
  Assets:US:BofA:Checking                         1350.60 USD   
  Assets:US:Vanguard:Cash                         1200.00 USD   
  Assets:US:Federal:PreTax401k                   -1200.00 IRAUSD
  Expenses:Taxes:Y2012:US:Federal:PreTax401k      1200.00 IRAUSD
  Income:US:Hoogle:Salary                        -4615.38 USD   
  Income:US:Hoogle:GroupTermLife                   -24.32 USD   
  Expenses:Health:Life:GroupTermLife                24.32 USD   
  Expenses:Health:Dental:Insurance                   2.90 USD   
  Expenses:Health:Medical:Insurance                 27.38 USD   
  Expenses:Health:Vision:Insurance                  42.30 USD   
  Expenses:Taxes:Y2012:US:Medicare                 106.62 USD   
  Expenses:Taxes:Y2012:US:Federal                 1062.92 USD   
  Expenses:Taxes:Y2012:US:State                    365.08 USD   
  Expenses:Taxes:Y2012:US:CityNYC                  174.92 USD   
  Expenses:Taxes:Y2012:US:SDI                        1.12 USD   
  Expenses:Taxes:Y2012:US:SocSec                   281.54 USD   
  Assets:US:Hoogle:Vacation                             5 VACHR 
  Income:US:Hoogle:Vacation                            -5 VACHR 

2012-03-15 * "Hoogle" | "Payroll"
  Assets:US:BofA:Checking                         1350.60 USD   
  Assets:US:Vanguard:Cash                         1200.00 USD   
  Assets:US:Federal:PreTax401k                   -1200.00 IRAUSD
  Expenses:Taxes:Y2012:US:Federal:PreTax401k      1200.00 IRAUSD
  Income:US:Hoogle:Salary                        -4615.38 USD   
  Income:US:Hoogle:GroupTermLife                   -24.32 USD   
  Expenses:Health:Life:GroupTermLife                24.32 USD   
  Expenses:Health:Dental:Insurance                   2.90 USD   
  Expenses:Health:Medical:Insurance                 27.38 USD   
  Expenses:Health:Vision:Insurance                  42.30 USD   
  Expenses:Taxes:Y2012:US:Medicare                 106.62 USD   
  Expenses:Taxes:Y2012:US:Federal                 1062.92 USD   
  Expenses:Taxes:Y2012:US:State                    365.08 USD   
  Expenses:Taxes:Y2012:US:CityNYC                  174.92 USD   
  Expenses:Taxes:Y2012:US:SDI                        1.12 USD   
  Expenses:Taxes:Y2012:US:SocSec                   281.54 USD   
  Assets:US:Hoogle:Vacation                             5 VACHR 
  Income:US:Hoogle:Vacation                            -5 VACHR 

2012-03-29 * "Hoogle" | "Payroll"
  Assets:US:BofA:Checking                         1350.60 USD   
  Assets:US:Vanguard:Cash                         1200.00 USD   
  Assets:US:Federal:PreTax401k                   -1200.00 IRAUSD
  Expenses:Taxes:Y2012:US:Federal:PreTax401k      1200.00 IRAUSD
  Income:US:Hoogle:Salary                        -4615.38 USD   
  Income:US:Hoogle:GroupTermLife                   -24.32 USD   
  Expenses:Health:Life:GroupTermLife                24.32 USD   
  Expenses:Health:Dental:Insurance                   2.90 USD   
  Expenses:Health:Medical:Insurance                 27.38 USD   
  Expenses:Health:Vision:Insurance                  42.30 USD   
  Expenses:Taxes:Y2012:US:Medicare                 106.62 USD   
  Expenses:Taxes:Y2012:US:Federal                 1062.92 USD   
  Expenses:Taxes:Y2012:US:State                    365.08 USD   
  Expenses:Taxes:Y2012:US:CityNYC                  174.92 USD   
  Expenses:Taxes:Y2012:US:SDI                        1.12 USD   
  Expenses:Taxes:Y2012:US:SocSec                   281.54 USD   
  Assets:US:Hoogle:Vacation                             5 VACHR 
  Income:US:Hoogle:Vacation                            -5 VACHR 

2012-04-12 * "Hoogle" | "Payroll"
  Assets:US:BofA:Checking                         1350.60 USD   
  Assets:US:Vanguard:Cash                         1200.00 USD   
  Assets:US:Federal:PreTax401k                   -1200.00 IRAUSD
  Expenses:Taxes:Y2012:US:Federal:PreTax401k      1200.00 IRAUSD
  Income:US:Hoogle:Salary                        -4615.38 USD   
  Income:US:Hoogle:GroupTermLife                   -24.32 USD   
  Expenses:Health:Life:GroupTermLife                24.32 USD   
  Expenses:Health:Dental:Insurance                   2.90 USD   
  Expenses:Health:Medical:Insurance                 27.38 USD   
  Expenses:Health:Vision:Insurance                  42.30 USD   
  Expenses:Taxes:Y2012:US:Medicare                 106.62 USD   
  Expenses:Taxes:Y2012:US:Federal                 1062.92 USD   
  Expenses:Taxes:Y2012:US:State                    365.08 USD   
  Expenses:Taxes:Y2012:US:CityNYC                  174.92 USD   
  Expenses:Taxes:Y2012:US:SDI                        1.12 USD   
  Expenses:Taxes:Y2012:US:SocSec                   281.54 USD   
  Assets:US:Hoogle:Vacation                             5 VACHR 
  Income:US:Hoogle:Vacation                            -5 VACHR 

2012-04-26 * "Hoogle" | "Payroll"
  Assets:US:BofA:Checking                         1350.60 USD   
  Assets:US:Vanguard:Cash                         1200.00 USD   
  Assets:US:Federal:PreTax401k                   -1200.00 IRAUSD
  Expenses:Taxes:Y2012:US:Federal:PreTax401k      1200.00 IRAUSD
  Income:US:Hoogle:Salary                        -4615.38 USD   
  Income:US:Hoogle:GroupTermLife                   -24.32 USD   
  Expenses:Health:Life:GroupTermLife                24.32 USD   
  Expenses:Health:Dental:Insurance                   2.90 USD   
  Expenses:Health:Medical:Insurance                 27.38 USD   
  Expenses:Health:Vision:Insurance                  42.30 USD   
  Expenses:Taxes:Y2012:US:Medicare                 106.62 USD   
  Expenses:Taxes:Y2012:US:Federal                 1062.92 USD   
  Expenses:Taxes:Y2012:US:State                    365.08 USD   
  Expenses:Taxes:Y2012:US:CityNYC                  174.92 USD   
  Expenses:Taxes:Y2012:US:SDI                        1.12 USD   
  Expenses:Taxes:Y2012:US:SocSec                   281.54 USD   
  Assets:US:Hoogle:Vacation                             5 VACHR 
  Income:US:Hoogle:Vacation                            -5 VACHR 

2012-05-10 * "Hoogle" | "Payroll"
  Assets:US:BofA:Checking                         1350.60 USD   
  Assets:US:Vanguard:Cash                         1200.00 USD   
  Assets:US:Federal:PreTax401k                   -1200.00 IRAUSD
  Expenses:Taxes:Y2012:US:Federal:PreTax401k      1200.00 IRAUSD
  Income:US:Hoogle:Salary                        -4615.38 USD   
  Income:US:Hoogle:GroupTermLife                   -24.32 USD   
  Expenses:Health:Life:GroupTermLife                24.32 USD   
  Expenses:Health:Dental:Insurance                   2.90 USD   
  Expenses:Health:Medical:Insurance                 27.38 USD   
  Expenses:Health:Vision:Insurance                  42.30 USD   
  Expenses:Taxes:Y2012:US:Medicare                 106.62 USD   
  Expenses:Taxes:Y2012:US:Federal                 1062.92 USD   
  Expenses:Taxes:Y2012:US:State                    365.08 USD   
  Expenses:Taxes:Y2012:US:CityNYC                  174.92 USD   
  Expenses:Taxes:Y2012:US:SDI                        1.12 USD   
  Expenses:Taxes:Y2012:US:SocSec                   281.54 USD   
  Assets:US:Hoogle:Vacation                             5 VACHR 
  Income:US:Hoogle:Vacation                            -5 VACHR 

2012-05-24 * "Hoogle" | "Payroll"
  Assets:US:BofA:Checking                         1350.60 USD   
  Assets:US:Vanguard:Cash                         1200.00 USD   
  Assets:US:Federal:PreTax401k                   -1200.00 IRAUSD
  Expenses:Taxes:Y2012:US:Federal:PreTax401k      1200.00 IRAUSD
  Income:US:Hoogle:Salary                        -4615.38 USD   
  Income:US:Hoogle:GroupTermLife                   -24.32 USD   
  Expenses:Health:Life:GroupTermLife                24.32 USD   
  Expenses:Health:Dental:Insurance                   2.90 USD   
  Expenses:Health:Medical:Insurance                 27.38 USD   
  Expenses:Health:Vision:Insurance                  42.30 USD   
  Expenses:Taxes:Y2012:US:Medicare                 106.62 USD   
  Expenses:Taxes:Y2012:US:Federal                 1062.92 USD   
  Expenses:Taxes:Y2012:US:State                    365.08 USD   
  Expenses:Taxes:Y2012:US:CityNYC                  174.92 USD   
  Expenses:Taxes:Y2012:US:SDI                        1.12 USD   
  Expenses:Taxes:Y2012:US:SocSec                   281.54 USD   
  Assets:US:Hoogle:Vacation                             5 VACHR 
  Income:US:Hoogle:Vacation                            -5 VACHR 

2012-06-07 * "Hoogle" | "Payroll"
  Assets:US:BofA:Checking                         1350.60 USD   
  Assets:US:Vanguard:Cash                         1200.00 USD   
  Assets:US:Federal:PreTax401k                   -1200.00 IRAUSD
  Expenses:Taxes:Y2012:US:Federal:PreTax401k      1200.00 IRAUSD
  Income:US:Hoogle:Salary                        -4615.38 USD   
  Income:US:Hoogle:GroupTermLife                   -24.32 USD   
  Expenses:Health:Life:GroupTermLife                24.32 USD   
  Expenses:Health:Dental:Insurance                   2.90 USD   
  Expenses:Health:Medical:Insurance                 27.38 USD   
  Expenses:Health:Vision:Insurance                  42.30 USD   
  Expenses:Taxes:Y2012:US:Medicare                 106.62 USD   
  Expenses:Taxes:Y2012:US:Federal                 1062.92 USD   
  Expenses:Taxes:Y2012:US:State                    365.08 USD   
  Expenses:Taxes:Y2012:US:CityNYC                  174.92 USD   
  Expenses:Taxes:Y2012:US:SDI                        1.12 USD   
  Expenses:Taxes:Y2012:US:SocSec                   281.54 USD   
  Assets:US:Hoogle:Vacation                             5 VACHR 
  Income:US:Hoogle:Vacation                            -5 VACHR 

2012-06-21 * "Hoogle" | "Payroll"
  Assets:US:BofA:Checking                         1350.60 USD   
  Assets:US:Vanguard:Cash                         1200.00 USD   
  Assets:US:Federal:PreTax401k                   -1200.00 IRAUSD
  Expenses:Taxes:Y2012:US:Federal:PreTax401k      1200.00 IRAUSD
  Income:US:Hoogle:Salary                        -4615.38 USD   
  Income:US:Hoogle:GroupTermLife                   -24.32 USD   
  Expenses:Health:Life:GroupTermLife                24.32 USD   
  Expenses:Health:Dental:Insurance                   2.90 USD   
  Expenses:Health:Medical:Insurance                 27.38 USD   
  Expenses:Health:Vision:Insurance                  42.30 USD   
  Expenses:Taxes:Y2012:US:Medicare                 106.62 USD   
  Expenses:Taxes:Y2012:US:Federal                 1062.92 USD   
  Expenses:Taxes:Y2012:US:State                    365.08 USD   
  Expenses:Taxes:Y2012:US:CityNYC                  174.92 USD   
  Expenses:Taxes:Y2012:US:SDI                        1.12 USD   
  Expenses:Taxes:Y2012:US:SocSec                   281.54 USD   
  Assets:US:Hoogle:Vacation                             5 VACHR 
  Income:US:Hoogle:Vacation                            -5 VACHR 

2012-07-05 * "Hoogle" | "Payroll"
  Assets:US:BofA:Checking                         1350.60 USD   
  Assets:US:Vanguard:Cash                         1200.00 USD   
  Assets:US:Federal:PreTax401k                   -1200.00 IRAUSD
  Expenses:Taxes:Y2012:US:Federal:PreTax401k      1200.00 IRAUSD
  Income:US:Hoogle:Salary                        -4615.38 USD   
  Income:US:Hoogle:GroupTermLife                   -24.32 USD   
  Expenses:Health:Life:GroupTermLife                24.32 USD   
  Expenses:Health:Dental:Insurance                   2.90 USD   
  Expenses:Health:Medical:Insurance                 27.38 USD   
  Expenses:Health:Vision:Insurance                  42.30 USD   
  Expenses:Taxes:Y2012:US:Medicare                 106.62 USD   
  Expenses:Taxes:Y2012:US:Federal                 1062.92 USD   
  Expenses:Taxes:Y2012:US:State                    365.08 USD   
  Expenses:Taxes:Y2012:US:CityNYC                  174.92 USD   
  Expenses:Taxes:Y2012:US:SDI                        1.12 USD   
  Expenses:Taxes:Y2012:US:SocSec                   281.54 USD   
  Assets:US:Hoogle:Vacation                             5 VACHR 
  Income:US:Hoogle:Vacation                            -5 VACHR 

2012-07-19 * "Hoogle" | "Payroll"
  Assets:US:BofA:Checking                         2350.60 USD   
  Assets:US:Vanguard:Cash                          200.00 USD   
  Assets:US:Federal:PreTax401k                    -200.00 IRAUSD
  Expenses:Taxes:Y2012:US:Federal:PreTax401k       200.00 IRAUSD
  Income:US:Hoogle:Salary                        -4615.38 USD   
  Income:US:Hoogle:GroupTermLife                   -24.32 USD   
  Expenses:Health:Life:GroupTermLife                24.32 USD   
  Expenses:Health:Dental:Insurance                   2.90 USD   
  Expenses:Health:Medical:Insurance                 27.38 USD   
  Expenses:Health:Vision:Insurance                  42.30 USD   
  Expenses:Taxes:Y2012:US:Medicare                 106.62 USD   
  Expenses:Taxes:Y2012:US:Federal                 1062.92 USD   
  Expenses:Taxes:Y2012:US:State                    365.08 USD   
  Expenses:Taxes:Y2012:US:CityNYC                  174.92 USD   
  Expenses:Taxes:Y2012:US:SDI                        1.12 USD   
  Expenses:Taxes:Y2012:US:SocSec                   281.54 USD   
  Assets:US:Hoogle:Vacation                             5 VACHR 
  Income:US:Hoogle:Vacation                            -5 VACHR 

2012-08-02 * "Hoogle" | "Payroll"
  Assets:US:BofA:Checking                         2550.60 USD   
  Assets:US:Federal:PreTax401k                          0 IRAUSD
  Income:US:Hoogle:Salary                        -4615.38 USD   
  Income:US:Hoogle:GroupTermLife                   -24.32 USD   
  Expenses:Health:Life:GroupTermLife                24.32 USD   
  Expenses:Health:Dental:Insurance                   2.90 USD   
  Expenses:Health:Medical:Insurance                 27.38 USD   
  Expenses:Health:Vision:Insurance                  42.30 USD   
  Expenses:Taxes:Y2012:US:Medicare                 106.62 USD   
  Expenses:Taxes:Y2012:US:Federal                 1062.92 USD   
  Expenses:Taxes:Y2012:US:State                    365.08 USD   
  Expenses:Taxes:Y2012:US:CityNYC                  174.92 USD   
  Expenses:Taxes:Y2012:US:SDI                        1.12 USD   
  Expenses:Taxes:Y2012:US:SocSec                   281.54 USD   
  Assets:US:Hoogle:Vacation                             5 VACHR 
  Income:US:Hoogle:Vacation                            -5 VACHR 

2012-08-16 * "Hoogle" | "Payroll"
  Assets:US:BofA:Checking                         2550.60 USD   
  Assets:US:Federal:PreTax401k                          0 IRAUSD
  Income:US:Hoogle:Salary                        -4615.38 USD   
  Income:US:Hoogle:GroupTermLife                   -24.32 USD   
  Expenses:Health:Life:GroupTermLife                24.32 USD   
  Expenses:Health:Dental:Insurance                   2.90 USD   
  Expenses:Health:Medical:Insurance                 27.38 USD   
  Expenses:Health:Vision:Insurance                  42.30 USD   
  Expenses:Taxes:Y2012:US:Medicare                 106.62 USD   
  Expenses:Taxes:Y2012:US:Federal                 1062.92 USD   
  Expenses:Taxes:Y2012:US:State                    365.08 USD   
  Expenses:Taxes:Y2012:US:CityNYC                  174.92 USD   
  Expenses:Taxes:Y2012:US:SDI                        1.12 USD   
  Expenses:Taxes:Y2012:US:SocSec                   281.54 USD   
  Assets:US:Hoogle:Vacation                             5 VACHR 
  Income:US:Hoogle:Vacation                            -5 VACHR 

2012-08-30 * "Hoogle" | "Payroll"
  Assets:US:BofA:Checking                         2550.60 USD   
  Assets:US:Federal:PreTax401k                          0 IRAUSD
  Income:US:Hoogle:Salary                        -4615.38 USD   
  Income:US:Hoogle:GroupTermLife                   -24.32 USD   
  Expenses:Health:Life:GroupTermLife                24.32 USD   
  Expenses:Health:Dental:Insurance                   2.90 USD   
  Expenses:Health:Medical:Insurance                 27.38 USD   
  Expenses:Health:Vision:Insurance                  42.30 USD   
  Expenses:Taxes:Y2012:US:Medicare                 106.62 USD   
  Expenses:Taxes:Y2012:US:Federal                 1062.92 USD   
  Expenses:Taxes:Y2012:US:State                    365.08 USD   
  Expenses:Taxes:Y2012:US:CityNYC                  174.92 USD   
  Expenses:Taxes:Y2012:US:SDI                        1.12 USD   
  Expenses:Taxes:Y2012:US:SocSec                   281.54 USD   
  Assets:US:Hoogle:Vacation                             5 VACHR 
  Income:US:Hoogle:Vacation                            -5 VACHR 

2012-09-13 * "Hoogle" | "Payroll"
  Assets:US:BofA:Checking                         2550.60 USD   
  Assets:US:Federal:PreTax401k                          0 IRAUSD
  Income:US:Hoogle:Salary                        -4615.38 USD   
  Income:US:Hoogle:GroupTermLife                   -24.32 USD   
  Expenses:Health:Life:GroupTermLife                24.32 USD   
  Expenses:Health:Dental:Insurance                   2.90 USD   
  Expenses:Health:Medical:Insurance                 27.38 USD   
  Expenses:Health:Vision:Insurance                  42.30 USD   
  Expenses:Taxes:Y2012:US:Medicare                 106.62 USD   
  Expenses:Taxes:Y2012:US:Federal                 1062.92 USD   
  Expenses:Taxes:Y2012:US:State                    365.08 USD   
  Expenses:Taxes:Y2012:US:CityNYC                  174.92 USD   
  Expenses:Taxes:Y2012:US:SDI                        1.12 USD   
  Expenses:Taxes:Y2012:US:SocSec                   281.54 USD   
  Assets:US:Hoogle:Vacation                             5 VACHR 
  Income:US:Hoogle:Vacation                            -5 VACHR 

2012-09-27 * "Hoogle" | "Payroll"
  Assets:US:BofA:Checking                         2550.60 USD   
  Assets:US:Federal:PreTax401k                          0 IRAUSD
  Income:US:Hoogle:Salary                        -4615.38 USD   
  Income:US:Hoogle:GroupTermLife                   -24.32 USD   
  Expenses:Health:Life:GroupTermLife                24.32 USD   
  Expenses:Health:Dental:Insurance                   2.90 USD   
  Expenses:Health:Medical:Insurance                 27.38 USD   
  Expenses:Health:Vision:Insurance                  42.30 USD   
  Expenses:Taxes:Y2012:US:Medicare                 106.62 USD   
  Expenses:Taxes:Y2012:US:Federal                 1062.92 USD   
  Expenses:Taxes:Y2012:US:State                    365.08 USD   
  Expenses:Taxes:Y2012:US:CityNYC                  174.92 USD   
  Expenses:Taxes:Y2012:US:SDI                        1.12 USD   
  Expenses:Taxes:Y2012:US:SocSec                   281.54 USD   
  Assets:US:Hoogle:Vacation                             5 VACHR 
  Income:US:Hoogle:Vacation                            -5 VACHR 

2012-10-11 * "Hoogle" | "Payroll"
  Assets:US:BofA:Checking                         2550.60 USD   
  Assets:US:Federal:PreTax401k                          0 IRAUSD
  Income:US:Hoogle:Salary                        -4615.38 USD   
  Income:US:Hoogle:GroupTermLife                   -24.32 USD   
  Expenses:Health:Life:GroupTermLife                24.32 USD   
  Expenses:Health:Dental:Insurance                   2.90 USD   
  Expenses:Health:Medical:Insurance                 27.38 USD   
  Expenses:Health:Vision:Insurance                  42.30 USD   
  Expenses:Taxes:Y2012:US:Medicare                 106.62 USD   
  Expenses:Taxes:Y2012:US:Federal                 1062.92 USD   
  Expenses:Taxes:Y2012:US:State                    365.08 USD   
  Expenses:Taxes:Y2012:US:CityNYC                  174.92 USD   
  Expenses:Taxes:Y2012:US:SDI                        1.12 USD   
  Expenses:Taxes:Y2012:US:SocSec                   281.54 USD   
  Assets:US:Hoogle:Vacation                             5 VACHR 
  Income:US:Hoogle:Vacation                            -5 VACHR 

2012-10-25 * "Hoogle" | "Payroll"
  Assets:US:BofA:Checking                         2550.60 USD   
  Assets:US:Federal:PreTax401k                          0 IRAUSD
  Income:US:Hoogle:Salary                        -4615.38 USD   
  Income:US:Hoogle:GroupTermLife                   -24.32 USD   
  Expenses:Health:Life:GroupTermLife                24.32 USD   
  Expenses:Health:Dental:Insurance                   2.90 USD   
  Expenses:Health:Medical:Insurance                 27.38 USD   
  Expenses:Health:Vision:Insurance                  42.30 USD   
  Expenses:Taxes:Y2012:US:Medicare                 106.62 USD   
  Expenses:Taxes:Y2012:US:Federal                 1062.92 USD   
  Expenses:Taxes:Y2012:US:State                    365.08 USD   
  Expenses:Taxes:Y2012:US:CityNYC                  174.92 USD   
  Expenses:Taxes:Y2012:US:SDI                        1.12 USD   
  Expenses:Taxes:Y2012:US:SocSec                   281.54 USD   
  Assets:US:Hoogle:Vacation                             5 VACHR 
  Income:US:Hoogle:Vacation                            -5 VACHR 

2012-11-08 * "Hoogle" | "Payroll"
  Assets:US:BofA:Checking                         2550.60 USD   
  Assets:US:Federal:PreTax401k                          0 IRAUSD
  Income:US:Hoogle:Salary                        -4615.38 USD   
  Income:US:Hoogle:GroupTermLife                   -24.32 USD   
  Expenses:Health:Life:GroupTermLife                24.32 USD   
  Expenses:Health:Dental:Insurance                   2.90 USD   
  Expenses:Health:Medical:Insurance                 27.38 USD   
  Expenses:Health:Vision:Insurance                  42.30 USD   
  Expenses:Taxes:Y2012:US:Medicare                 106.62 USD   
  Expenses:Taxes:Y2012:US:Federal                 1062.92 USD   
  Expenses:Taxes:Y2012:US:State                    365.08 USD   
  Expenses:Taxes:Y2012:US:CityNYC                  174.92 USD   
  Expenses:Taxes:Y2012:US:SDI                        1.12 USD   
  Expenses:Taxes:Y2012:US:SocSec                   281.54 USD   
  Assets:US:Hoogle:Vacation                             5 VACHR 
  Income:US:Hoogle:Vacation                            -5 VACHR 

2012-11-22 * "Hoogle" | "Payroll"
  Assets:US:BofA:Checking                         2550.60 USD   
  Assets:US:Federal:PreTax401k                          0 IRAUSD
  Income:US:Hoogle:Salary                        -4615.38 USD   
  Income:US:Hoogle:GroupTermLife                   -24.32 USD   
  Expenses:Health:Life:GroupTermLife                24.32 USD   
  Expenses:Health:Dental:Insurance                   2.90 USD   
  Expenses:Health:Medical:Insurance                 27.38 USD   
  Expenses:Health:Vision:Insurance                  42.30 USD   
  Expenses:Taxes:Y2012:US:Medicare                 106.62 USD   
  Expenses:Taxes:Y2012:US:Federal                 1062.92 USD   
  Expenses:Taxes:Y2012:US:State                    365.08 USD   
  Expenses:Taxes:Y2012:US:CityNYC                  174.92 USD   
  Expenses:Taxes:Y2012:US:SDI                        1.12 USD   
  Expenses:Taxes:Y2012:US:SocSec                   281.54 USD   
  Assets:US:Hoogle:Vacation                             5 VACHR 
  Income:US:Hoogle:Vacation                            -5 VACHR 

2012-12-06 * "Hoogle" | "Payroll"
  Assets:US:BofA:Checking                         2589.06 USD   
  Assets:US:Federal:PreTax401k                          0 IRAUSD
  Income:US:Hoogle:Salary                        -4615.38 USD   
  Income:US:Hoogle:GroupTermLife                   -24.32 USD   
  Expenses:Health:Life:GroupTermLife                24.32 USD   
  Expenses:Health:Dental:Insurance                   2.90 USD   
  Expenses:Health:Medical:Insurance                 27.38 USD   
  Expenses:Health:Vision:Insurance                  42.30 USD   
  Expenses:Taxes:Y2012:US:Medicare                 106.62 USD   
  Expenses:Taxes:Y2012:US:Federal                 1062.92 USD   
  Expenses:Taxes:Y2012:US:State                    365.08 USD   
  Expenses:Taxes:Y2012:US:CityNYC                  174.92 USD   
  Expenses:Taxes:Y2012:US:SDI                        1.12 USD   
  Expenses:Taxes:Y2012:US:SocSec                   243.08 USD   
  Assets:US:Hoogle:Vacation                             5 VACHR 
  Income:US:Hoogle:Vacation                            -5 VACHR 

2012-12-20 * "Hoogle" | "Payroll"
  Assets:US:BofA:Checking                         2832.14 USD   
  Assets:US:Federal:PreTax401k                          0 IRAUSD
  Income:US:Hoogle:Salary                        -4615.38 USD   
  Income:US:Hoogle:GroupTermLife                   -24.32 USD   
  Expenses:Health:Life:GroupTermLife                24.32 USD   
  Expenses:Health:Dental:Insurance                   2.90 USD   
  Expenses:Health:Medical:Insurance                 27.38 USD   
  Expenses:Health:Vision:Insurance                  42.30 USD   
  Expenses:Taxes:Y2012:US:Medicare                 106.62 USD   
  Expenses:Taxes:Y2012:US:Federal                 1062.92 USD   
  Expenses:Taxes:Y2012:US:State                    365.08 USD   
  Expenses:Taxes:Y2012:US:CityNYC                  174.92 USD   
  Expenses:Taxes:Y2012:US:SDI                        1.12 USD   
  Expenses:Taxes:Y2012:US:SocSec                        0 USD   
  Assets:US:Hoogle:Vacation                             5 VACHR 
  Income:US:Hoogle:Vacation                            -5 VACHR 

2013-01-03 * "Hoogle" | "Payroll"
  Assets:US:BofA:Checking                         1350.60 USD   
  Assets:US:Vanguard:Cash                         1200.00 USD   
  Assets:US:Federal:PreTax401k                   -1200.00 IRAUSD
  Expenses:Taxes:Y2013:US:Federal:PreTax401k      1200.00 IRAUSD
  Income:US:Hoogle:Salary                        -4615.38 USD   
  Income:US:Hoogle:GroupTermLife                   -24.32 USD   
  Expenses:Health:Life:GroupTermLife                24.32 USD   
  Expenses:Health:Dental:Insurance                   2.90 USD   
  Expenses:Health:Medical:Insurance                 27.38 USD   
  Expenses:Health:Vision:Insurance                  42.30 USD   
  Expenses:Taxes:Y2013:US:Medicare                 106.62 USD   
  Expenses:Taxes:Y2013:US:Federal                 1062.92 USD   
  Expenses:Taxes:Y2013:US:State                    365.08 USD   
  Expenses:Taxes:Y2013:US:CityNYC                  174.92 USD   
  Expenses:Taxes:Y2013:US:SDI                        1.12 USD   
  Expenses:Taxes:Y2013:US:SocSec                   281.54 USD   
  Assets:US:Hoogle:Vacation                             5 VACHR 
  Income:US:Hoogle:Vacation                            -5 VACHR 

2013-01-17 * "Hoogle" | "Payroll"
  Assets:US:BofA:Checking                         1350.60 USD   
  Assets:US:Vanguard:Cash                         1200.00 USD   
  Assets:US:Federal:PreTax401k                   -1200.00 IRAUSD
  Expenses:Taxes:Y2013:US:Federal:PreTax401k      1200.00 IRAUSD
  Income:US:Hoogle:Salary                        -4615.38 USD   
  Income:US:Hoogle:GroupTermLife                   -24.32 USD   
  Expenses:Health:Life:GroupTermLife                24.32 USD   
  Expenses:Health:Dental:Insurance                   2.90 USD   
  Expenses:Health:Medical:Insurance                 27.38 USD   
  Expenses:Health:Vision:Insurance                  42.30 USD   
  Expenses:Taxes:Y2013:US:Medicare                 106.62 USD   
  Expenses:Taxes:Y2013:US:Federal                 1062.92 USD   
  Expenses:Taxes:Y2013:US:State                    365.08 USD   
  Expenses:Taxes:Y2013:US:CityNYC                  174.92 USD   
  Expenses:Taxes:Y2013:US:SDI                        1.12 USD   
  Expenses:Taxes:Y2013:US:SocSec                   281.54 USD   
  Assets:US:Hoogle:Vacation                             5 VACHR 
  Income:US:Hoogle:Vacation                            -5 VACHR 

2013-01-31 * "Hoogle" | "Payroll"
  Assets:US:BofA:Checking                         1350.60 USD   
  Assets:US:Vanguard:Cash                         1200.00 USD   
  Assets:US:Federal:PreTax401k                   -1200.00 IRAUSD
  Expenses:Taxes:Y2013:US:Federal:PreTax401k      1200.00 IRAUSD
  Income:US:Hoogle:Salary                        -4615.38 USD   
  Income:US:Hoogle:GroupTermLife                   -24.32 USD   
  Expenses:Health:Life:GroupTermLife                24.32 USD   
  Expenses:Health:Dental:Insurance                   2.90 USD   
  Expenses:Health:Medical:Insurance                 27.38 USD   
  Expenses:Health:Vision:Insurance                  42.30 USD   
  Expenses:Taxes:Y2013:US:Medicare                 106.62 USD   
  Expenses:Taxes:Y2013:US:Federal                 1062.92 USD   
  Expenses:Taxes:Y2013:US:State                    365.08 USD   
  Expenses:Taxes:Y2013:US:CityNYC                  174.92 USD   
  Expenses:Taxes:Y2013:US:SDI                        1.12 USD   
  Expenses:Taxes:Y2013:US:SocSec                   281.54 USD   
  Assets:US:Hoogle:Vacation                             5 VACHR 
  Income:US:Hoogle:Vacation                            -5 VACHR 

2013-02-14 * "Hoogle" | "Payroll"
  Assets:US:BofA:Checking                         1350.60 USD   
  Assets:US:Vanguard:Cash                         1200.00 USD   
  Assets:US:Federal:PreTax401k                   -1200.00 IRAUSD
  Expenses:Taxes:Y2013:US:Federal:PreTax401k      1200.00 IRAUSD
  Income:US:Hoogle:Salary                        -4615.38 USD   
  Income:US:Hoogle:GroupTermLife                   -24.32 USD   
  Expenses:Health:Life:GroupTermLife                24.32 USD   
  Expenses:Health:Dental:Insurance                   2.90 USD   
  Expenses:Health:Medical:Insurance                 27.38 USD   
  Expenses:Health:Vision:Insurance                  42.30 USD   
  Expenses:Taxes:Y2013:US:Medicare                 106.62 USD   
  Expenses:Taxes:Y2013:US:Federal                 1062.92 USD   
  Expenses:Taxes:Y2013:US:State                    365.08 USD   
  Expenses:Taxes:Y2013:US:CityNYC                  174.92 USD   
  Expenses:Taxes:Y2013:US:SDI                        1.12 USD   
  Expenses:Taxes:Y2013:US:SocSec                   281.54 USD   
  Assets:US:Hoogle:Vacation                             5 VACHR 
  Income:US:Hoogle:Vacation                            -5 VACHR 

2013-02-28 * "Hoogle" | "Payroll"
  Assets:US:BofA:Checking                         1350.60 USD   
  Assets:US:Vanguard:Cash                         1200.00 USD   
  Assets:US:Federal:PreTax401k                   -1200.00 IRAUSD
  Expenses:Taxes:Y2013:US:Federal:PreTax401k      1200.00 IRAUSD
  Income:US:Hoogle:Salary                        -4615.38 USD   
  Income:US:Hoogle:GroupTermLife                   -24.32 USD   
  Expenses:Health:Life:GroupTermLife                24.32 USD   
  Expenses:Health:Dental:Insurance                   2.90 USD   
  Expenses:Health:Medical:Insurance                 27.38 USD   
  Expenses:Health:Vision:Insurance                  42.30 USD   
  Expenses:Taxes:Y2013:US:Medicare                 106.62 USD   
  Expenses:Taxes:Y2013:US:Federal                 1062.92 USD   
  Expenses:Taxes:Y2013:US:State                    365.08 USD   
  Expenses:Taxes:Y2013:US:CityNYC                  174.92 USD   
  Expenses:Taxes:Y2013:US:SDI                        1.12 USD   
  Expenses:Taxes:Y2013:US:SocSec                   281.54 USD   
  Assets:US:Hoogle:Vacation                             5 VACHR 
  Income:US:Hoogle:Vacation                            -5 VACHR 

2013-03-14 * "Hoogle" | "Payroll"
  Assets:US:BofA:Checking                         1350.60 USD   
  Assets:US:Vanguard:Cash                         1200.00 USD   
  Assets:US:Federal:PreTax401k                   -1200.00 IRAUSD
  Expenses:Taxes:Y2013:US:Federal:PreTax401k      1200.00 IRAUSD
  Income:US:Hoogle:Salary                        -4615.38 USD   
  Income:US:Hoogle:GroupTermLife                   -24.32 USD   
  Expenses:Health:Life:GroupTermLife                24.32 USD   
  Expenses:Health:Dental:Insurance                   2.90 USD   
  Expenses:Health:Medical:Insurance                 27.38 USD   
  Expenses:Health:Vision:Insurance                  42.30 USD   
  Expenses:Taxes:Y2013:US:Medicare                 106.62 USD   
  Expenses:Taxes:Y2013:US:Federal                 1062.92 USD   
  Expenses:Taxes:Y2013:US:State                    365.08 USD   
  Expenses:Taxes:Y2013:US:CityNYC                  174.92 USD   
  Expenses:Taxes:Y2013:US:SDI                        1.12 USD   
  Expenses:Taxes:Y2013:US:SocSec                   281.54 USD   
  Assets:US:Hoogle:Vacation                             5 VACHR 
  Income:US:Hoogle:Vacation                            -5 VACHR 

2013-03-28 * "Hoogle" | "Payroll"
  Assets:US:BofA:Checking                         1350.60 USD   
  Assets:US:Vanguard:Cash                         1200.00 USD   
  Assets:US:Federal:PreTax401k                   -1200.00 IRAUSD
  Expenses:Taxes:Y2013:US:Federal:PreTax401k      1200.00 IRAUSD
  Income:US:Hoogle:Salary                        -4615.38 USD   
  Income:US:Hoogle:GroupTermLife                   -24.32 USD   
  Expenses:Health:Life:GroupTermLife                24.32 USD   
  Expenses:Health:Dental:Insurance                   2.90 USD   
  Expenses:Health:Medical:Insurance                 27.38 USD   
  Expenses:Health:Vision:Insurance                  42.30 USD   
  Expenses:Taxes:Y2013:US:Medicare                 106.62 USD   
  Expenses:Taxes:Y2013:US:Federal                 1062.92 USD   
  Expenses:Taxes:Y2013:US:State                    365.08 USD   
  Expenses:Taxes:Y2013:US:CityNYC                  174.92 USD   
  Expenses:Taxes:Y2013:US:SDI                        1.12 USD   
  Expenses:Taxes:Y2013:US:SocSec                   281.54 USD   
  Assets:US:Hoogle:Vacation                             5 VACHR 
  Income:US:Hoogle:Vacation                            -5 VACHR 

2013-04-11 * "Hoogle" | "Payroll"
  Assets:US:BofA:Checking                         1350.60 USD   
  Assets:US:Vanguard:Cash                         1200.00 USD   
  Assets:US:Federal:PreTax401k                   -1200.00 IRAUSD
  Expenses:Taxes:Y2013:US:Federal:PreTax401k      1200.00 IRAUSD
  Income:US:Hoogle:Salary                        -4615.38 USD   
  Income:US:Hoogle:GroupTermLife                   -24.32 USD   
  Expenses:Health:Life:GroupTermLife                24.32 USD   
  Expenses:Health:Dental:Insurance                   2.90 USD   
  Expenses:Health:Medical:Insurance                 27.38 USD   
  Expenses:Health:Vision:Insurance                  42.30 USD   
  Expenses:Taxes:Y2013:US:Medicare                 106.62 USD   
  Expenses:Taxes:Y2013:US:Federal                 1062.92 USD   
  Expenses:Taxes:Y2013:US:State                    365.08 USD   
  Expenses:Taxes:Y2013:US:CityNYC                  174.92 USD   
  Expenses:Taxes:Y2013:US:SDI                        1.12 USD   
  Expenses:Taxes:Y2013:US:SocSec                   281.54 USD   
  Assets:US:Hoogle:Vacation                             5 VACHR 
  Income:US:Hoogle:Vacation                            -5 VACHR 

2013-04-25 * "Hoogle" | "Payroll"
  Assets:US:BofA:Checking                         1350.60 USD   
  Assets:US:Vanguard:Cash                         1200.00 USD   
  Assets:US:Federal:PreTax401k                   -1200.00 IRAUSD
  Expenses:Taxes:Y2013:US:Federal:PreTax401k      1200.00 IRAUSD
  Income:US:Hoogle:Salary                        -4615.38 USD   
  Income:US:Hoogle:GroupTermLife                   -24.32 USD   
  Expenses:Health:Life:GroupTermLife                24.32 USD   
  Expenses:Health:Dental:Insurance                   2.90 USD   
  Expenses:Health:Medical:Insurance                 27.38 USD   
  Expenses:Health:Vision:Insurance                  42.30 USD   
  Expenses:Taxes:Y2013:US:Medicare                 106.62 USD   
  Expenses:Taxes:Y2013:US:Federal                 1062.92 USD   
  Expenses:Taxes:Y2013:US:State                    365.08 USD   
  Expenses:Taxes:Y2013:US:CityNYC                  174.92 USD   
  Expenses:Taxes:Y2013:US:SDI                        1.12 USD   
  Expenses:Taxes:Y2013:US:SocSec                   281.54 USD   
  Assets:US:Hoogle:Vacation                             5 VACHR 
  Income:US:Hoogle:Vacation                            -5 VACHR 

2013-05-09 * "Hoogle" | "Payroll"
  Assets:US:BofA:Checking                         1350.60 USD   
  Assets:US:Vanguard:Cash                         1200.00 USD   
  Assets:US:Federal:PreTax401k                   -1200.00 IRAUSD
  Expenses:Taxes:Y2013:US:Federal:PreTax401k      1200.00 IRAUSD
  Income:US:Hoogle:Salary                        -4615.38 USD   
  Income:US:Hoogle:GroupTermLife                   -24.32 USD   
  Expenses:Health:Life:GroupTermLife                24.32 USD   
  Expenses:Health:Dental:Insurance                   2.90 USD   
  Expenses:Health:Medical:Insurance                 27.38 USD   
  Expenses:Health:Vision:Insurance                  42.30 USD   
  Expenses:Taxes:Y2013:US:Medicare                 106.62 USD   
  Expenses:Taxes:Y2013:US:Federal                 1062.92 USD   
  Expenses:Taxes:Y2013:US:State                    365.08 USD   
  Expenses:Taxes:Y2013:US:CityNYC                  174.92 USD   
  Expenses:Taxes:Y2013:US:SDI                        1.12 USD   
  Expenses:Taxes:Y2013:US:SocSec                   281.54 USD   
  Assets:US:Hoogle:Vacation                             5 VACHR 
  Income:US:Hoogle:Vacation                            -5 VACHR 

2013-05-23 * "Hoogle" | "Payroll"
  Assets:US:BofA:Checking                         1350.60 USD   
  Assets:US:Vanguard:Cash                         1200.00 USD   
  Assets:US:Federal:PreTax401k                   -1200.00 IRAUSD
  Expenses:Taxes:Y2013:US:Federal:PreTax401k      1200.00 IRAUSD
  Income:US:Hoogle:Salary                        -4615.38 USD   
  Income:US:Hoogle:GroupTermLife                   -24.32 USD   
  Expenses:Health:Life:GroupTermLife                24.32 USD   
  Expenses:Health:Dental:Insurance                   2.90 USD   
  Expenses:Health:Medical:Insurance                 27.38 USD   
  Expenses:Health:Vision:Insurance                  42.30 USD   
  Expenses:Taxes:Y2013:US:Medicare                 106.62 USD   
  Expenses:Taxes:Y2013:US:Federal                 1062.92 USD   
  Expenses:Taxes:Y2013:US:State                    365.08 USD   
  Expenses:Taxes:Y2013:US:CityNYC                  174.92 USD   
  Expenses:Taxes:Y2013:US:SDI                        1.12 USD   
  Expenses:Taxes:Y2013:US:SocSec                   281.54 USD   
  Assets:US:Hoogle:Vacation                             5 VACHR 
  Income:US:Hoogle:Vacation                            -5 VACHR 

2013-06-06 * "Hoogle" | "Payroll"
  Assets:US:BofA:Checking                         1350.60 USD   
  Assets:US:Vanguard:Cash                         1200.00 USD   
  Assets:US:Federal:PreTax401k                   -1200.00 IRAUSD
  Expenses:Taxes:Y2013:US:Federal:PreTax401k      1200.00 IRAUSD
  Income:US:Hoogle:Salary                        -4615.38 USD   
  Income:US:Hoogle:GroupTermLife                   -24.32 USD   
  Expenses:Health:Life:GroupTermLife                24.32 USD   
  Expenses:Health:Dental:Insurance                   2.90 USD   
  Expenses:Health:Medical:Insurance                 27.38 USD   
  Expenses:Health:Vision:Insurance                  42.30 USD   
  Expenses:Taxes:Y2013:US:Medicare                 106.62 USD   
  Expenses:Taxes:Y2013:US:Federal                 1062.92 USD   
  Expenses:Taxes:Y2013:US:State                    365.08 USD   
  Expenses:Taxes:Y2013:US:CityNYC                  174.92 USD   
  Expenses:Taxes:Y2013:US:SDI                        1.12 USD   
  Expenses:Taxes:Y2013:US:SocSec                   281.54 USD   
  Assets:US:Hoogle:Vacation                             5 VACHR 
  Income:US:Hoogle:Vacation                            -5 VACHR 

2013-06-20 * "Hoogle" | "Payroll"
  Assets:US:BofA:Checking                         1350.60 USD   
  Assets:US:Vanguard:Cash                         1200.00 USD   
  Assets:US:Federal:PreTax401k                   -1200.00 IRAUSD
  Expenses:Taxes:Y2013:US:Federal:PreTax401k      1200.00 IRAUSD
  Income:US:Hoogle:Salary                        -4615.38 USD   
  Income:US:Hoogle:GroupTermLife                   -24.32 USD   
  Expenses:Health:Life:GroupTermLife                24.32 USD   
  Expenses:Health:Dental:Insurance                   2.90 USD   
  Expenses:Health:Medical:Insurance                 27.38 USD   
  Expenses:Health:Vision:Insurance                  42.30 USD   
  Expenses:Taxes:Y2013:US:Medicare                 106.62 USD   
  Expenses:Taxes:Y2013:US:Federal                 1062.92 USD   
  Expenses:Taxes:Y2013:US:State                    365.08 USD   
  Expenses:Taxes:Y2013:US:CityNYC                  174.92 USD   
  Expenses:Taxes:Y2013:US:SDI                        1.12 USD   
  Expenses:Taxes:Y2013:US:SocSec                   281.54 USD   
  Assets:US:Hoogle:Vacation                             5 VACHR 
  Income:US:Hoogle:Vacation                            -5 VACHR 

2013-07-04 * "Hoogle" | "Payroll"
  Assets:US:BofA:Checking                         1350.60 USD   
  Assets:US:Vanguard:Cash                         1200.00 USD   
  Assets:US:Federal:PreTax401k                   -1200.00 IRAUSD
  Expenses:Taxes:Y2013:US:Federal:PreTax401k      1200.00 IRAUSD
  Income:US:Hoogle:Salary                        -4615.38 USD   
  Income:US:Hoogle:GroupTermLife                   -24.32 USD   
  Expenses:Health:Life:GroupTermLife                24.32 USD   
  Expenses:Health:Dental:Insurance                   2.90 USD   
  Expenses:Health:Medical:Insurance                 27.38 USD   
  Expenses:Health:Vision:Insurance                  42.30 USD   
  Expenses:Taxes:Y2013:US:Medicare                 106.62 USD   
  Expenses:Taxes:Y2013:US:Federal                 1062.92 USD   
  Expenses:Taxes:Y2013:US:State                    365.08 USD   
  Expenses:Taxes:Y2013:US:CityNYC                  174.92 USD   
  Expenses:Taxes:Y2013:US:SDI                        1.12 USD   
  Expenses:Taxes:Y2013:US:SocSec                   281.54 USD   
  Assets:US:Hoogle:Vacation                             5 VACHR 
  Income:US:Hoogle:Vacation                            -5 VACHR 

2013-07-18 * "Hoogle" | "Payroll"
  Assets:US:BofA:Checking                         1850.60 USD   
  Assets:US:Vanguard:Cash                          700.00 USD   
  Assets:US:Federal:PreTax401k                    -700.00 IRAUSD
  Expenses:Taxes:Y2013:US:Federal:PreTax401k       700.00 IRAUSD
  Income:US:Hoogle:Salary                        -4615.38 USD   
  Income:US:Hoogle:GroupTermLife                   -24.32 USD   
  Expenses:Health:Life:GroupTermLife                24.32 USD   
  Expenses:Health:Dental:Insurance                   2.90 USD   
  Expenses:Health:Medical:Insurance                 27.38 USD   
  Expenses:Health:Vision:Insurance                  42.30 USD   
  Expenses:Taxes:Y2013:US:Medicare                 106.62 USD   
  Expenses:Taxes:Y2013:US:Federal                 1062.92 USD   
  Expenses:Taxes:Y2013:US:State                    365.08 USD   
  Expenses:Taxes:Y2013:US:CityNYC                  174.92 USD   
  Expenses:Taxes:Y2013:US:SDI                        1.12 USD   
  Expenses:Taxes:Y2013:US:SocSec                   281.54 USD   
  Assets:US:Hoogle:Vacation                             5 VACHR 
  Income:US:Hoogle:Vacation                            -5 VACHR 

2013-08-01 * "Hoogle" | "Payroll"
  Assets:US:BofA:Checking                         2550.60 USD   
  Assets:US:Federal:PreTax401k                          0 IRAUSD
  Income:US:Hoogle:Salary                        -4615.38 USD   
  Income:US:Hoogle:GroupTermLife                   -24.32 USD   
  Expenses:Health:Life:GroupTermLife                24.32 USD   
  Expenses:Health:Dental:Insurance                   2.90 USD   
  Expenses:Health:Medical:Insurance                 27.38 USD   
  Expenses:Health:Vision:Insurance                  42.30 USD   
  Expenses:Taxes:Y2013:US:Medicare                 106.62 USD   
  Expenses:Taxes:Y2013:US:Federal                 1062.92 USD   
  Expenses:Taxes:Y2013:US:State                    365.08 USD   
  Expenses:Taxes:Y2013:US:CityNYC                  174.92 USD   
  Expenses:Taxes:Y2013:US:SDI                        1.12 USD   
  Expenses:Taxes:Y2013:US:SocSec                   281.54 USD   
  Assets:US:Hoogle:Vacation                             5 VACHR 
  Income:US:Hoogle:Vacation                            -5 VACHR 

2013-08-15 * "Hoogle" | "Payroll"
  Assets:US:BofA:Checking                         2550.60 USD   
  Assets:US:Federal:PreTax401k                          0 IRAUSD
  Income:US:Hoogle:Salary                        -4615.38 USD   
  Income:US:Hoogle:GroupTermLife                   -24.32 USD   
  Expenses:Health:Life:GroupTermLife                24.32 USD   
  Expenses:Health:Dental:Insurance                   2.90 USD   
  Expenses:Health:Medical:Insurance                 27.38 USD   
  Expenses:Health:Vision:Insurance                  42.30 USD   
  Expenses:Taxes:Y2013:US:Medicare                 106.62 USD   
  Expenses:Taxes:Y2013:US:Federal                 1062.92 USD   
  Expenses:Taxes:Y2013:US:State                    365.08 USD   
  Expenses:Taxes:Y2013:US:CityNYC                  174.92 USD   
  Expenses:Taxes:Y2013:US:SDI                        1.12 USD   
  Expenses:Taxes:Y2013:US:SocSec                   281.54 USD   
  Assets:US:Hoogle:Vacation                             5 VACHR 
  Income:US:Hoogle:Vacation                            -5 VACHR 

2013-08-29 * "Hoogle" | "Payroll"
  Assets:US:BofA:Checking                         2550.60 USD   
  Assets:US:Federal:PreTax401k                          0 IRAUSD
  Income:US:Hoogle:Salary                        -4615.38 USD   
  Income:US:Hoogle:GroupTermLife                   -24.32 USD   
  Expenses:Health:Life:GroupTermLife                24.32 USD   
  Expenses:Health:Dental:Insurance                   2.90 USD   
  Expenses:Health:Medical:Insurance                 27.38 USD   
  Expenses:Health:Vision:Insurance                  42.30 USD   
  Expenses:Taxes:Y2013:US:Medicare                 106.62 USD   
  Expenses:Taxes:Y2013:US:Federal                 1062.92 USD   
  Expenses:Taxes:Y2013:US:State                    365.08 USD   
  Expenses:Taxes:Y2013:US:CityNYC                  174.92 USD   
  Expenses:Taxes:Y2013:US:SDI                        1.12 USD   
  Expenses:Taxes:Y2013:US:SocSec                   281.54 USD   
  Assets:US:Hoogle:Vacation                             5 VACHR 
  Income:US:Hoogle:Vacation                            -5 VACHR 

2013-09-12 * "Hoogle" | "Payroll"
  Assets:US:BofA:Checking                         2550.60 USD   
  Assets:US:Federal:PreTax401k                          0 IRAUSD
  Income:US:Hoogle:Salary                        -4615.38 USD   
  Income:US:Hoogle:GroupTermLife                   -24.32 USD   
  Expenses:Health:Life:GroupTermLife                24.32 USD   
  Expenses:Health:Dental:Insurance                   2.90 USD   
  Expenses:Health:Medical:Insurance                 27.38 USD   
  Expenses:Health:Vision:Insurance                  42.30 USD   
  Expenses:Taxes:Y2013:US:Medicare                 106.62 USD   
  Expenses:Taxes:Y2013:US:Federal                 1062.92 USD   
  Expenses:Taxes:Y2013:US:State                    365.08 USD   
  Expenses:Taxes:Y2013:US:CityNYC                  174.92 USD   
  Expenses:Taxes:Y2013:US:SDI                        1.12 USD   
  Expenses:Taxes:Y2013:US:SocSec                   281.54 USD   
  Assets:US:Hoogle:Vacation                             5 VACHR 
  Income:US:Hoogle:Vacation                            -5 VACHR 

2013-09-26 * "Hoogle" | "Payroll"
  Assets:US:BofA:Checking                         2550.60 USD   
  Assets:US:Federal:PreTax401k                          0 IRAUSD
  Income:US:Hoogle:Salary                        -4615.38 USD   
  Income:US:Hoogle:GroupTermLife                   -24.32 USD   
  Expenses:Health:Life:GroupTermLife                24.32 USD   
  Expenses:Health:Dental:Insurance                   2.90 USD   
  Expenses:Health:Medical:Insurance                 27.38 USD   
  Expenses:Health:Vision:Insurance                  42.30 USD   
  Expenses:Taxes:Y2013:US:Medicare                 106.62 USD   
  Expenses:Taxes:Y2013:US:Federal                 1062.92 USD   
  Expenses:Taxes:Y2013:US:State                    365.08 USD   
  Expenses:Taxes:Y2013:US:CityNYC                  174.92 USD   
  Expenses:Taxes:Y2013:US:SDI                        1.12 USD   
  Expenses:Taxes:Y2013:US:SocSec                   281.54 USD   
  Assets:US:Hoogle:Vacation                             5 VACHR 
  Income:US:Hoogle:Vacation                            -5 VACHR 

2013-10-10 * "Hoogle" | "Payroll"
  Assets:US:BofA:Checking                         2550.60 USD   
  Assets:US:Federal:PreTax401k                          0 IRAUSD
  Income:US:Hoogle:Salary                        -4615.38 USD   
  Income:US:Hoogle:GroupTermLife                   -24.32 USD   
  Expenses:Health:Life:GroupTermLife                24.32 USD   
  Expenses:Health:Dental:Insurance                   2.90 USD   
  Expenses:Health:Medical:Insurance                 27.38 USD   
  Expenses:Health:Vision:Insurance                  42.30 USD   
  Expenses:Taxes:Y2013:US:Medicare                 106.62 USD   
  Expenses:Taxes:Y2013:US:Federal                 1062.92 USD   
  Expenses:Taxes:Y2013:US:State                    365.08 USD   
  Expenses:Taxes:Y2013:US:CityNYC                  174.92 USD   
  Expenses:Taxes:Y2013:US:SDI                        1.12 USD   
  Expenses:Taxes:Y2013:US:SocSec                   281.54 USD   
  Assets:US:Hoogle:Vacation                             5 VACHR 
  Income:US:Hoogle:Vacation                            -5 VACHR 

2013-10-24 * "Hoogle" | "Payroll"
  Assets:US:BofA:Checking                         2550.60 USD   
  Assets:US:Federal:PreTax401k                          0 IRAUSD
  Income:US:Hoogle:Salary                        -4615.38 USD   
  Income:US:Hoogle:GroupTermLife                   -24.32 USD   
  Expenses:Health:Life:GroupTermLife                24.32 USD   
  Expenses:Health:Dental:Insurance                   2.90 USD   
  Expenses:Health:Medical:Insurance                 27.38 USD   
  Expenses:Health:Vision:Insurance                  42.30 USD   
  Expenses:Taxes:Y2013:US:Medicare                 106.62 USD   
  Expenses:Taxes:Y2013:US:Federal                 1062.92 USD   
  Expenses:Taxes:Y2013:US:State                    365.08 USD   
  Expenses:Taxes:Y2013:US:CityNYC                  174.92 USD   
  Expenses:Taxes:Y2013:US:SDI                        1.12 USD   
  Expenses:Taxes:Y2013:US:SocSec                   281.54 USD   
  Assets:US:Hoogle:Vacation                             5 VACHR 
  Income:US:Hoogle:Vacation                            -5 VACHR 

2013-11-07 * "Hoogle" | "Payroll"
  Assets:US:BofA:Checking                         2550.60 USD   
  Assets:US:Federal:PreTax401k                          0 IRAUSD
  Income:US:Hoogle:Salary                        -4615.38 USD   
  Income:US:Hoogle:GroupTermLife                   -24.32 USD   
  Expenses:Health:Life:GroupTermLife                24.32 USD   
  Expenses:Health:Dental:Insurance                   2.90 USD   
  Expenses:Health:Medical:Insurance                 27.38 USD   
  Expenses:Health:Vision:Insurance                  42.30 USD   
  Expenses:Taxes:Y2013:US:Medicare                 106.62 USD   
  Expenses:Taxes:Y2013:US:Federal                 1062.92 USD   
  Expenses:Taxes:Y2013:US:State                    365.08 USD   
  Expenses:Taxes:Y2013:US:CityNYC                  174.92 USD   
  Expenses:Taxes:Y2013:US:SDI                        1.12 USD   
  Expenses:Taxes:Y2013:US:SocSec                   281.54 USD   
  Assets:US:Hoogle:Vacation                             5 VACHR 
  Income:US:Hoogle:Vacation                            -5 VACHR 

2013-11-21 * "Hoogle" | "Payroll"
  Assets:US:BofA:Checking                         2550.60 USD   
  Assets:US:Federal:PreTax401k                          0 IRAUSD
  Income:US:Hoogle:Salary                        -4615.38 USD   
  Income:US:Hoogle:GroupTermLife                   -24.32 USD   
  Expenses:Health:Life:GroupTermLife                24.32 USD   
  Expenses:Health:Dental:Insurance                   2.90 USD   
  Expenses:Health:Medical:Insurance                 27.38 USD   
  Expenses:Health:Vision:Insurance                  42.30 USD   
  Expenses:Taxes:Y2013:US:Medicare                 106.62 USD   
  Expenses:Taxes:Y2013:US:Federal                 1062.92 USD   
  Expenses:Taxes:Y2013:US:State                    365.08 USD   
  Expenses:Taxes:Y2013:US:CityNYC                  174.92 USD   
  Expenses:Taxes:Y2013:US:SDI                        1.12 USD   
  Expenses:Taxes:Y2013:US:SocSec                   281.54 USD   
  Assets:US:Hoogle:Vacation                             5 VACHR 
  Income:US:Hoogle:Vacation                            -5 VACHR 

2013-12-05 * "Hoogle" | "Payroll"
  Assets:US:BofA:Checking                         2589.06 USD   
  Assets:US:Federal:PreTax401k                          0 IRAUSD
  Income:US:Hoogle:Salary                        -4615.38 USD   
  Income:US:Hoogle:GroupTermLife                   -24.32 USD   
  Expenses:Health:Life:GroupTermLife                24.32 USD   
  Expenses:Health:Dental:Insurance                   2.90 USD   
  Expenses:Health:Medical:Insurance                 27.38 USD   
  Expenses:Health:Vision:Insurance                  42.30 USD   
  Expenses:Taxes:Y2013:US:Medicare                 106.62 USD   
  Expenses:Taxes:Y2013:US:Federal                 1062.92 USD   
  Expenses:Taxes:Y2013:US:State                    365.08 USD   
  Expenses:Taxes:Y2013:US:CityNYC                  174.92 USD   
  Expenses:Taxes:Y2013:US:SDI                        1.12 USD   
  Expenses:Taxes:Y2013:US:SocSec                   243.08 USD   
  Assets:US:Hoogle:Vacation                             5 VACHR 
  Income:US:Hoogle:Vacation                            -5 VACHR 

2013-12-19 * "Hoogle" | "Payroll"
  Assets:US:BofA:Checking                         2832.14 USD   
  Assets:US:Federal:PreTax401k                          0 IRAUSD
  Income:US:Hoogle:Salary                        -4615.38 USD   
  Income:US:Hoogle:GroupTermLife                   -24.32 USD   
  Expenses:Health:Life:GroupTermLife                24.32 USD   
  Expenses:Health:Dental:Insurance                   2.90 USD   
  Expenses:Health:Medical:Insurance                 27.38 USD   
  Expenses:Health:Vision:Insurance                  42.30 USD   
  Expenses:Taxes:Y2013:US:Medicare                 106.62 USD   
  Expenses:Taxes:Y2013:US:Federal                 1062.92 USD   
  Expenses:Taxes:Y2013:US:State                    365.08 USD   
  Expenses:Taxes:Y2013:US:CityNYC                  174.92 USD   
  Expenses:Taxes:Y2013:US:SDI                        1.12 USD   
  Expenses:Taxes:Y2013:US:SocSec                        0 USD   
  Assets:US:Hoogle:Vacation                             5 VACHR 
  Income:US:Hoogle:Vacation                            -5 VACHR 

2014-01-02 * "Hoogle" | "Payroll"
  Assets:US:BofA:Checking                         1350.60 USD   
  Assets:US:Vanguard:Cash                         1200.00 USD   
  Assets:US:Federal:PreTax401k                   -1200.00 IRAUSD
  Expenses:Taxes:Y2014:US:Federal:PreTax401k      1200.00 IRAUSD
  Income:US:Hoogle:Salary                        -4615.38 USD   
  Income:US:Hoogle:GroupTermLife                   -24.32 USD   
  Expenses:Health:Life:GroupTermLife                24.32 USD   
  Expenses:Health:Dental:Insurance                   2.90 USD   
  Expenses:Health:Medical:Insurance                 27.38 USD   
  Expenses:Health:Vision:Insurance                  42.30 USD   
  Expenses:Taxes:Y2014:US:Medicare                 106.62 USD   
  Expenses:Taxes:Y2014:US:Federal                 1062.92 USD   
  Expenses:Taxes:Y2014:US:State                    365.08 USD   
  Expenses:Taxes:Y2014:US:CityNYC                  174.92 USD   
  Expenses:Taxes:Y2014:US:SDI                        1.12 USD   
  Expenses:Taxes:Y2014:US:SocSec                   281.54 USD   
  Assets:US:Hoogle:Vacation                             5 VACHR 
  Income:US:Hoogle:Vacation                            -5 VACHR 

2014-01-16 * "Hoogle" | "Payroll"
  Assets:US:BofA:Checking                         1350.60 USD   
  Assets:US:Vanguard:Cash                         1200.00 USD   
  Assets:US:Federal:PreTax401k                   -1200.00 IRAUSD
  Expenses:Taxes:Y2014:US:Federal:PreTax401k      1200.00 IRAUSD
  Income:US:Hoogle:Salary                        -4615.38 USD   
  Income:US:Hoogle:GroupTermLife                   -24.32 USD   
  Expenses:Health:Life:GroupTermLife                24.32 USD   
  Expenses:Health:Dental:Insurance                   2.90 USD   
  Expenses:Health:Medical:Insurance                 27.38 USD   
  Expenses:Health:Vision:Insurance                  42.30 USD   
  Expenses:Taxes:Y2014:US:Medicare                 106.62 USD   
  Expenses:Taxes:Y2014:US:Federal                 1062.92 USD   
  Expenses:Taxes:Y2014:US:State                    365.08 USD   
  Expenses:Taxes:Y2014:US:CityNYC                  174.92 USD   
  Expenses:Taxes:Y2014:US:SDI                        1.12 USD   
  Expenses:Taxes:Y2014:US:SocSec                   281.54 USD   
  Assets:US:Hoogle:Vacation                             5 VACHR 
  Income:US:Hoogle:Vacation                            -5 VACHR 

2014-01-30 * "Hoogle" | "Payroll"
  Assets:US:BofA:Checking                         1350.60 USD   
  Assets:US:Vanguard:Cash                         1200.00 USD   
  Assets:US:Federal:PreTax401k                   -1200.00 IRAUSD
  Expenses:Taxes:Y2014:US:Federal:PreTax401k      1200.00 IRAUSD
  Income:US:Hoogle:Salary                        -4615.38 USD   
  Income:US:Hoogle:GroupTermLife                   -24.32 USD   
  Expenses:Health:Life:GroupTermLife                24.32 USD   
  Expenses:Health:Dental:Insurance                   2.90 USD   
  Expenses:Health:Medical:Insurance                 27.38 USD   
  Expenses:Health:Vision:Insurance                  42.30 USD   
  Expenses:Taxes:Y2014:US:Medicare                 106.62 USD   
  Expenses:Taxes:Y2014:US:Federal                 1062.92 USD   
  Expenses:Taxes:Y2014:US:State                    365.08 USD   
  Expenses:Taxes:Y2014:US:CityNYC                  174.92 USD   
  Expenses:Taxes:Y2014:US:SDI                        1.12 USD   
  Expenses:Taxes:Y2014:US:SocSec                   281.54 USD   
  Assets:US:Hoogle:Vacation                             5 VACHR 
  Income:US:Hoogle:Vacation                            -5 VACHR 

2014-02-13 * "Hoogle" | "Payroll"
  Assets:US:BofA:Checking                         1350.60 USD   
  Assets:US:Vanguard:Cash                         1200.00 USD   
  Assets:US:Federal:PreTax401k                   -1200.00 IRAUSD
  Expenses:Taxes:Y2014:US:Federal:PreTax401k      1200.00 IRAUSD
  Income:US:Hoogle:Salary                        -4615.38 USD   
  Income:US:Hoogle:GroupTermLife                   -24.32 USD   
  Expenses:Health:Life:GroupTermLife                24.32 USD   
  Expenses:Health:Dental:Insurance                   2.90 USD   
  Expenses:Health:Medical:Insurance                 27.38 USD   
  Expenses:Health:Vision:Insurance                  42.30 USD   
  Expenses:Taxes:Y2014:US:Medicare                 106.62 USD   
  Expenses:Taxes:Y2014:US:Federal                 1062.92 USD   
  Expenses:Taxes:Y2014:US:State                    365.08 USD   
  Expenses:Taxes:Y2014:US:CityNYC                  174.92 USD   
  Expenses:Taxes:Y2014:US:SDI                        1.12 USD   
  Expenses:Taxes:Y2014:US:SocSec                   281.54 USD   
  Assets:US:Hoogle:Vacation                             5 VACHR 
  Income:US:Hoogle:Vacation                            -5 VACHR 

2014-02-27 * "Hoogle" | "Payroll"
  Assets:US:BofA:Checking                         1350.60 USD   
  Assets:US:Vanguard:Cash                         1200.00 USD   
  Assets:US:Federal:PreTax401k                   -1200.00 IRAUSD
  Expenses:Taxes:Y2014:US:Federal:PreTax401k      1200.00 IRAUSD
  Income:US:Hoogle:Salary                        -4615.38 USD   
  Income:US:Hoogle:GroupTermLife                   -24.32 USD   
  Expenses:Health:Life:GroupTermLife                24.32 USD   
  Expenses:Health:Dental:Insurance                   2.90 USD   
  Expenses:Health:Medical:Insurance                 27.38 USD   
  Expenses:Health:Vision:Insurance                  42.30 USD   
  Expenses:Taxes:Y2014:US:Medicare                 106.62 USD   
  Expenses:Taxes:Y2014:US:Federal                 1062.92 USD   
  Expenses:Taxes:Y2014:US:State                    365.08 USD   
  Expenses:Taxes:Y2014:US:CityNYC                  174.92 USD   
  Expenses:Taxes:Y2014:US:SDI                        1.12 USD   
  Expenses:Taxes:Y2014:US:SocSec                   281.54 USD   
  Assets:US:Hoogle:Vacation                             5 VACHR 
  Income:US:Hoogle:Vacation                            -5 VACHR 

2014-03-13 * "Hoogle" | "Payroll"
  Assets:US:BofA:Checking                         1350.60 USD   
  Assets:US:Vanguard:Cash                         1200.00 USD   
  Assets:US:Federal:PreTax401k                   -1200.00 IRAUSD
  Expenses:Taxes:Y2014:US:Federal:PreTax401k      1200.00 IRAUSD
  Income:US:Hoogle:Salary                        -4615.38 USD   
  Income:US:Hoogle:GroupTermLife                   -24.32 USD   
  Expenses:Health:Life:GroupTermLife                24.32 USD   
  Expenses:Health:Dental:Insurance                   2.90 USD   
  Expenses:Health:Medical:Insurance                 27.38 USD   
  Expenses:Health:Vision:Insurance                  42.30 USD   
  Expenses:Taxes:Y2014:US:Medicare                 106.62 USD   
  Expenses:Taxes:Y2014:US:Federal                 1062.92 USD   
  Expenses:Taxes:Y2014:US:State                    365.08 USD   
  Expenses:Taxes:Y2014:US:CityNYC                  174.92 USD   
  Expenses:Taxes:Y2014:US:SDI                        1.12 USD   
  Expenses:Taxes:Y2014:US:SocSec                   281.54 USD   
  Assets:US:Hoogle:Vacation                             5 VACHR 
  Income:US:Hoogle:Vacation                            -5 VACHR 

2014-03-27 * "Hoogle" | "Payroll"
  Assets:US:BofA:Checking                         1350.60 USD   
  Assets:US:Vanguard:Cash                         1200.00 USD   
  Assets:US:Federal:PreTax401k                   -1200.00 IRAUSD
  Expenses:Taxes:Y2014:US:Federal:PreTax401k      1200.00 IRAUSD
  Income:US:Hoogle:Salary                        -4615.38 USD   
  Income:US:Hoogle:GroupTermLife                   -24.32 USD   
  Expenses:Health:Life:GroupTermLife                24.32 USD   
  Expenses:Health:Dental:Insurance                   2.90 USD   
  Expenses:Health:Medical:Insurance                 27.38 USD   
  Expenses:Health:Vision:Insurance                  42.30 USD   
  Expenses:Taxes:Y2014:US:Medicare                 106.62 USD   
  Expenses:Taxes:Y2014:US:Federal                 1062.92 USD   
  Expenses:Taxes:Y2014:US:State                    365.08 USD   
  Expenses:Taxes:Y2014:US:CityNYC                  174.92 USD   
  Expenses:Taxes:Y2014:US:SDI                        1.12 USD   
  Expenses:Taxes:Y2014:US:SocSec                   281.54 USD   
  Assets:US:Hoogle:Vacation                             5 VACHR 
  Income:US:Hoogle:Vacation                            -5 VACHR 

2014-04-10 * "Hoogle" | "Payroll"
  Assets:US:BofA:Checking                         1350.60 USD   
  Assets:US:Vanguard:Cash                         1200.00 USD   
  Assets:US:Federal:PreTax401k                   -1200.00 IRAUSD
  Expenses:Taxes:Y2014:US:Federal:PreTax401k      1200.00 IRAUSD
  Income:US:Hoogle:Salary                        -4615.38 USD   
  Income:US:Hoogle:GroupTermLife                   -24.32 USD   
  Expenses:Health:Life:GroupTermLife                24.32 USD   
  Expenses:Health:Dental:Insurance                   2.90 USD   
  Expenses:Health:Medical:Insurance                 27.38 USD   
  Expenses:Health:Vision:Insurance                  42.30 USD   
  Expenses:Taxes:Y2014:US:Medicare                 106.62 USD   
  Expenses:Taxes:Y2014:US:Federal                 1062.92 USD   
  Expenses:Taxes:Y2014:US:State                    365.08 USD   
  Expenses:Taxes:Y2014:US:CityNYC                  174.92 USD   
  Expenses:Taxes:Y2014:US:SDI                        1.12 USD   
  Expenses:Taxes:Y2014:US:SocSec                   281.54 USD   
  Assets:US:Hoogle:Vacation                             5 VACHR 
  Income:US:Hoogle:Vacation                            -5 VACHR 

2014-04-24 * "Hoogle" | "Payroll"
  Assets:US:BofA:Checking                         1350.60 USD   
  Assets:US:Vanguard:Cash                         1200.00 USD   
  Assets:US:Federal:PreTax401k                   -1200.00 IRAUSD
  Expenses:Taxes:Y2014:US:Federal:PreTax401k      1200.00 IRAUSD
  Income:US:Hoogle:Salary                        -4615.38 USD   
  Income:US:Hoogle:GroupTermLife                   -24.32 USD   
  Expenses:Health:Life:GroupTermLife                24.32 USD   
  Expenses:Health:Dental:Insurance                   2.90 USD   
  Expenses:Health:Medical:Insurance                 27.38 USD   
  Expenses:Health:Vision:Insurance                  42.30 USD   
  Expenses:Taxes:Y2014:US:Medicare                 106.62 USD   
  Expenses:Taxes:Y2014:US:Federal                 1062.92 USD   
  Expenses:Taxes:Y2014:US:State                    365.08 USD   
  Expenses:Taxes:Y2014:US:CityNYC                  174.92 USD   
  Expenses:Taxes:Y2014:US:SDI                        1.12 USD   
  Expenses:Taxes:Y2014:US:SocSec                   281.54 USD   
  Assets:US:Hoogle:Vacation                             5 VACHR 
  Income:US:Hoogle:Vacation                            -5 VACHR 

2014-05-08 * "Hoogle" | "Payroll"
  Assets:US:BofA:Checking                         1350.60 USD   
  Assets:US:Vanguard:Cash                         1200.00 USD   
  Assets:US:Federal:PreTax401k                   -1200.00 IRAUSD
  Expenses:Taxes:Y2014:US:Federal:PreTax401k      1200.00 IRAUSD
  Income:US:Hoogle:Salary                        -4615.38 USD   
  Income:US:Hoogle:GroupTermLife                   -24.32 USD   
  Expenses:Health:Life:GroupTermLife                24.32 USD   
  Expenses:Health:Dental:Insurance                   2.90 USD   
  Expenses:Health:Medical:Insurance                 27.38 USD   
  Expenses:Health:Vision:Insurance                  42.30 USD   
  Expenses:Taxes:Y2014:US:Medicare                 106.62 USD   
  Expenses:Taxes:Y2014:US:Federal                 1062.92 USD   
  Expenses:Taxes:Y2014:US:State                    365.08 USD   
  Expenses:Taxes:Y2014:US:CityNYC                  174.92 USD   
  Expenses:Taxes:Y2014:US:SDI                        1.12 USD   
  Expenses:Taxes:Y2014:US:SocSec                   281.54 USD   
  Assets:US:Hoogle:Vacation                             5 VACHR 
  Income:US:Hoogle:Vacation                            -5 VACHR 

2014-05-22 * "Hoogle" | "Payroll"
  Assets:US:BofA:Checking                         1350.60 USD   
  Assets:US:Vanguard:Cash                         1200.00 USD   
  Assets:US:Federal:PreTax401k                   -1200.00 IRAUSD
  Expenses:Taxes:Y2014:US:Federal:PreTax401k      1200.00 IRAUSD
  Income:US:Hoogle:Salary                        -4615.38 USD   
  Income:US:Hoogle:GroupTermLife                   -24.32 USD   
  Expenses:Health:Life:GroupTermLife                24.32 USD   
  Expenses:Health:Dental:Insurance                   2.90 USD   
  Expenses:Health:Medical:Insurance                 27.38 USD   
  Expenses:Health:Vision:Insurance                  42.30 USD   
  Expenses:Taxes:Y2014:US:Medicare                 106.62 USD   
  Expenses:Taxes:Y2014:US:Federal                 1062.92 USD   
  Expenses:Taxes:Y2014:US:State                    365.08 USD   
  Expenses:Taxes:Y2014:US:CityNYC                  174.92 USD   
  Expenses:Taxes:Y2014:US:SDI                        1.12 USD   
  Expenses:Taxes:Y2014:US:SocSec                   281.54 USD   
  Assets:US:Hoogle:Vacation                             5 VACHR 
  Income:US:Hoogle:Vacation                            -5 VACHR 

2014-06-05 * "Hoogle" | "Payroll"
  Assets:US:BofA:Checking                         1350.60 USD   
  Assets:US:Vanguard:Cash                         1200.00 USD   
  Assets:US:Federal:PreTax401k                   -1200.00 IRAUSD
  Expenses:Taxes:Y2014:US:Federal:PreTax401k      1200.00 IRAUSD
  Income:US:Hoogle:Salary                        -4615.38 USD   
  Income:US:Hoogle:GroupTermLife                   -24.32 USD   
  Expenses:Health:Life:GroupTermLife                24.32 USD   
  Expenses:Health:Dental:Insurance                   2.90 USD   
  Expenses:Health:Medical:Insurance                 27.38 USD   
  Expenses:Health:Vision:Insurance                  42.30 USD   
  Expenses:Taxes:Y2014:US:Medicare                 106.62 USD   
  Expenses:Taxes:Y2014:US:Federal                 1062.92 USD   
  Expenses:Taxes:Y2014:US:State                    365.08 USD   
  Expenses:Taxes:Y2014:US:CityNYC                  174.92 USD   
  Expenses:Taxes:Y2014:US:SDI                        1.12 USD   
  Expenses:Taxes:Y2014:US:SocSec                   281.54 USD   
  Assets:US:Hoogle:Vacation                             5 VACHR 
  Income:US:Hoogle:Vacation                            -5 VACHR 

2014-06-19 * "Hoogle" | "Payroll"
  Assets:US:BofA:Checking                         1350.60 USD   
  Assets:US:Vanguard:Cash                         1200.00 USD   
  Assets:US:Federal:PreTax401k                   -1200.00 IRAUSD
  Expenses:Taxes:Y2014:US:Federal:PreTax401k      1200.00 IRAUSD
  Income:US:Hoogle:Salary                        -4615.38 USD   
  Income:US:Hoogle:GroupTermLife                   -24.32 USD   
  Expenses:Health:Life:GroupTermLife                24.32 USD   
  Expenses:Health:Dental:Insurance                   2.90 USD   
  Expenses:Health:Medical:Insurance                 27.38 USD   
  Expenses:Health:Vision:Insurance                  42.30 USD   
  Expenses:Taxes:Y2014:US:Medicare                 106.62 USD   
  Expenses:Taxes:Y2014:US:Federal                 1062.92 USD   
  Expenses:Taxes:Y2014:US:State                    365.08 USD   
  Expenses:Taxes:Y2014:US:CityNYC                  174.92 USD   
  Expenses:Taxes:Y2014:US:SDI                        1.12 USD   
  Expenses:Taxes:Y2014:US:SocSec                   281.54 USD   
  Assets:US:Hoogle:Vacation                             5 VACHR 
  Income:US:Hoogle:Vacation                            -5 VACHR 

2014-07-03 * "Hoogle" | "Payroll"
  Assets:US:BofA:Checking                         1350.60 USD   
  Assets:US:Vanguard:Cash                         1200.00 USD   
  Assets:US:Federal:PreTax401k                   -1200.00 IRAUSD
  Expenses:Taxes:Y2014:US:Federal:PreTax401k      1200.00 IRAUSD
  Income:US:Hoogle:Salary                        -4615.38 USD   
  Income:US:Hoogle:GroupTermLife                   -24.32 USD   
  Expenses:Health:Life:GroupTermLife                24.32 USD   
  Expenses:Health:Dental:Insurance                   2.90 USD   
  Expenses:Health:Medical:Insurance                 27.38 USD   
  Expenses:Health:Vision:Insurance                  42.30 USD   
  Expenses:Taxes:Y2014:US:Medicare                 106.62 USD   
  Expenses:Taxes:Y2014:US:Federal                 1062.92 USD   
  Expenses:Taxes:Y2014:US:State                    365.08 USD   
  Expenses:Taxes:Y2014:US:CityNYC                  174.92 USD   
  Expenses:Taxes:Y2014:US:SDI                        1.12 USD   
  Expenses:Taxes:Y2014:US:SocSec                   281.54 USD   
  Assets:US:Hoogle:Vacation                             5 VACHR 
  Income:US:Hoogle:Vacation                            -5 VACHR 

2014-07-17 * "Hoogle" | "Payroll"
  Assets:US:BofA:Checking                         1850.60 USD   
  Assets:US:Vanguard:Cash                          700.00 USD   
  Assets:US:Federal:PreTax401k                    -700.00 IRAUSD
  Expenses:Taxes:Y2014:US:Federal:PreTax401k       700.00 IRAUSD
  Income:US:Hoogle:Salary                        -4615.38 USD   
  Income:US:Hoogle:GroupTermLife                   -24.32 USD   
  Expenses:Health:Life:GroupTermLife                24.32 USD   
  Expenses:Health:Dental:Insurance                   2.90 USD   
  Expenses:Health:Medical:Insurance                 27.38 USD   
  Expenses:Health:Vision:Insurance                  42.30 USD   
  Expenses:Taxes:Y2014:US:Medicare                 106.62 USD   
  Expenses:Taxes:Y2014:US:Federal                 1062.92 USD   
  Expenses:Taxes:Y2014:US:State                    365.08 USD   
  Expenses:Taxes:Y2014:US:CityNYC                  174.92 USD   
  Expenses:Taxes:Y2014:US:SDI                        1.12 USD   
  Expenses:Taxes:Y2014:US:SocSec                   281.54 USD   
  Assets:US:Hoogle:Vacation                             5 VACHR 
  Income:US:Hoogle:Vacation                            -5 VACHR 

2014-07-31 * "Hoogle" | "Payroll"
  Assets:US:BofA:Checking                         2550.60 USD   
  Assets:US:Federal:PreTax401k                          0 IRAUSD
  Income:US:Hoogle:Salary                        -4615.38 USD   
  Income:US:Hoogle:GroupTermLife                   -24.32 USD   
  Expenses:Health:Life:GroupTermLife                24.32 USD   
  Expenses:Health:Dental:Insurance                   2.90 USD   
  Expenses:Health:Medical:Insurance                 27.38 USD   
  Expenses:Health:Vision:Insurance                  42.30 USD   
  Expenses:Taxes:Y2014:US:Medicare                 106.62 USD   
  Expenses:Taxes:Y2014:US:Federal                 1062.92 USD   
  Expenses:Taxes:Y2014:US:State                    365.08 USD   
  Expenses:Taxes:Y2014:US:CityNYC                  174.92 USD   
  Expenses:Taxes:Y2014:US:SDI                        1.12 USD   
  Expenses:Taxes:Y2014:US:SocSec                   281.54 USD   
  Assets:US:Hoogle:Vacation                             5 VACHR 
  Income:US:Hoogle:Vacation                            -5 VACHR 

2014-08-14 * "Hoogle" | "Payroll"
  Assets:US:BofA:Checking                         2550.60 USD   
  Assets:US:Federal:PreTax401k                          0 IRAUSD
  Income:US:Hoogle:Salary                        -4615.38 USD   
  Income:US:Hoogle:GroupTermLife                   -24.32 USD   
  Expenses:Health:Life:GroupTermLife                24.32 USD   
  Expenses:Health:Dental:Insurance                   2.90 USD   
  Expenses:Health:Medical:Insurance                 27.38 USD   
  Expenses:Health:Vision:Insurance                  42.30 USD   
  Expenses:Taxes:Y2014:US:Medicare                 106.62 USD   
  Expenses:Taxes:Y2014:US:Federal                 1062.92 USD   
  Expenses:Taxes:Y2014:US:State                    365.08 USD   
  Expenses:Taxes:Y2014:US:CityNYC                  174.92 USD   
  Expenses:Taxes:Y2014:US:SDI                        1.12 USD   
  Expenses:Taxes:Y2014:US:SocSec                   281.54 USD   
  Assets:US:Hoogle:Vacation                             5 VACHR 
  Income:US:Hoogle:Vacation                            -5 VACHR 

2014-08-28 * "Hoogle" | "Payroll"
  Assets:US:BofA:Checking                         2550.60 USD   
  Assets:US:Federal:PreTax401k                          0 IRAUSD
  Income:US:Hoogle:Salary                        -4615.38 USD   
  Income:US:Hoogle:GroupTermLife                   -24.32 USD   
  Expenses:Health:Life:GroupTermLife                24.32 USD   
  Expenses:Health:Dental:Insurance                   2.90 USD   
  Expenses:Health:Medical:Insurance                 27.38 USD   
  Expenses:Health:Vision:Insurance                  42.30 USD   
  Expenses:Taxes:Y2014:US:Medicare                 106.62 USD   
  Expenses:Taxes:Y2014:US:Federal                 1062.92 USD   
  Expenses:Taxes:Y2014:US:State                    365.08 USD   
  Expenses:Taxes:Y2014:US:CityNYC                  174.92 USD   
  Expenses:Taxes:Y2014:US:SDI                        1.12 USD   
  Expenses:Taxes:Y2014:US:SocSec                   281.54 USD   
  Assets:US:Hoogle:Vacation                             5 VACHR 
  Income:US:Hoogle:Vacation                            -5 VACHR 

2014-09-11 * "Hoogle" | "Payroll"
  Assets:US:BofA:Checking                         2550.60 USD   
  Assets:US:Federal:PreTax401k                          0 IRAUSD
  Income:US:Hoogle:Salary                        -4615.38 USD   
  Income:US:Hoogle:GroupTermLife                   -24.32 USD   
  Expenses:Health:Life:GroupTermLife                24.32 USD   
  Expenses:Health:Dental:Insurance                   2.90 USD   
  Expenses:Health:Medical:Insurance                 27.38 USD   
  Expenses:Health:Vision:Insurance                  42.30 USD   
  Expenses:Taxes:Y2014:US:Medicare                 106.62 USD   
  Expenses:Taxes:Y2014:US:Federal                 1062.92 USD   
  Expenses:Taxes:Y2014:US:State                    365.08 USD   
  Expenses:Taxes:Y2014:US:CityNYC                  174.92 USD   
  Expenses:Taxes:Y2014:US:SDI                        1.12 USD   
  Expenses:Taxes:Y2014:US:SocSec                   281.54 USD   
  Assets:US:Hoogle:Vacation                             5 VACHR 
  Income:US:Hoogle:Vacation                            -5 VACHR 

2014-09-25 * "Hoogle" | "Payroll"
  Assets:US:BofA:Checking                         2550.60 USD   
  Assets:US:Federal:PreTax401k                          0 IRAUSD
  Income:US:Hoogle:Salary                        -4615.38 USD   
  Income:US:Hoogle:GroupTermLife                   -24.32 USD   
  Expenses:Health:Life:GroupTermLife                24.32 USD   
  Expenses:Health:Dental:Insurance                   2.90 USD   
  Expenses:Health:Medical:Insurance                 27.38 USD   
  Expenses:Health:Vision:Insurance                  42.30 USD   
  Expenses:Taxes:Y2014:US:Medicare                 106.62 USD   
  Expenses:Taxes:Y2014:US:Federal                 1062.92 USD   
  Expenses:Taxes:Y2014:US:State                    365.08 USD   
  Expenses:Taxes:Y2014:US:CityNYC                  174.92 USD   
  Expenses:Taxes:Y2014:US:SDI                        1.12 USD   
  Expenses:Taxes:Y2014:US:SocSec                   281.54 USD   
  Assets:US:Hoogle:Vacation                             5 VACHR 
  Income:US:Hoogle:Vacation                            -5 VACHR 

2014-10-09 * "Hoogle" | "Payroll"
  Assets:US:BofA:Checking                         2550.60 USD   
  Assets:US:Federal:PreTax401k                          0 IRAUSD
  Income:US:Hoogle:Salary                        -4615.38 USD   
  Income:US:Hoogle:GroupTermLife                   -24.32 USD   
  Expenses:Health:Life:GroupTermLife                24.32 USD   
  Expenses:Health:Dental:Insurance                   2.90 USD   
  Expenses:Health:Medical:Insurance                 27.38 USD   
  Expenses:Health:Vision:Insurance                  42.30 USD   
  Expenses:Taxes:Y2014:US:Medicare                 106.62 USD   
  Expenses:Taxes:Y2014:US:Federal                 1062.92 USD   
  Expenses:Taxes:Y2014:US:State                    365.08 USD   
  Expenses:Taxes:Y2014:US:CityNYC                  174.92 USD   
  Expenses:Taxes:Y2014:US:SDI                        1.12 USD   
  Expenses:Taxes:Y2014:US:SocSec                   281.54 USD   
  Assets:US:Hoogle:Vacation                             5 VACHR 
  Income:US:Hoogle:Vacation                            -5 VACHR 

2014-10-23 * "Hoogle" | "Payroll"
  Assets:US:BofA:Checking                         2550.60 USD   
  Assets:US:Federal:PreTax401k                          0 IRAUSD
  Income:US:Hoogle:Salary                        -4615.38 USD   
  Income:US:Hoogle:GroupTermLife                   -24.32 USD   
  Expenses:Health:Life:GroupTermLife                24.32 USD   
  Expenses:Health:Dental:Insurance                   2.90 USD   
  Expenses:Health:Medical:Insurance                 27.38 USD   
  Expenses:Health:Vision:Insurance                  42.30 USD   
  Expenses:Taxes:Y2014:US:Medicare                 106.62 USD   
  Expenses:Taxes:Y2014:US:Federal                 1062.92 USD   
  Expenses:Taxes:Y2014:US:State                    365.08 USD   
  Expenses:Taxes:Y2014:US:CityNYC                  174.92 USD   
  Expenses:Taxes:Y2014:US:SDI                        1.12 USD   
  Expenses:Taxes:Y2014:US:SocSec                   281.54 USD   
  Assets:US:Hoogle:Vacation                             5 VACHR 
  Income:US:Hoogle:Vacation                            -5 VACHR 

2014-11-06 * "Hoogle" | "Payroll"
  Assets:US:BofA:Checking                         2550.60 USD   
  Assets:US:Federal:PreTax401k                          0 IRAUSD
  Income:US:Hoogle:Salary                        -4615.38 USD   
  Income:US:Hoogle:GroupTermLife                   -24.32 USD   
  Expenses:Health:Life:GroupTermLife                24.32 USD   
  Expenses:Health:Dental:Insurance                   2.90 USD   
  Expenses:Health:Medical:Insurance                 27.38 USD   
  Expenses:Health:Vision:Insurance                  42.30 USD   
  Expenses:Taxes:Y2014:US:Medicare                 106.62 USD   
  Expenses:Taxes:Y2014:US:Federal                 1062.92 USD   
  Expenses:Taxes:Y2014:US:State                    365.08 USD   
  Expenses:Taxes:Y2014:US:CityNYC                  174.92 USD   
  Expenses:Taxes:Y2014:US:SDI                        1.12 USD   
  Expenses:Taxes:Y2014:US:SocSec                   281.54 USD   
  Assets:US:Hoogle:Vacation                             5 VACHR 
  Income:US:Hoogle:Vacation                            -5 VACHR 

2014-11-20 * "Hoogle" | "Payroll"
  Assets:US:BofA:Checking                         2550.60 USD   
  Assets:US:Federal:PreTax401k                          0 IRAUSD
  Income:US:Hoogle:Salary                        -4615.38 USD   
  Income:US:Hoogle:GroupTermLife                   -24.32 USD   
  Expenses:Health:Life:GroupTermLife                24.32 USD   
  Expenses:Health:Dental:Insurance                   2.90 USD   
  Expenses:Health:Medical:Insurance                 27.38 USD   
  Expenses:Health:Vision:Insurance                  42.30 USD   
  Expenses:Taxes:Y2014:US:Medicare                 106.62 USD   
  Expenses:Taxes:Y2014:US:Federal                 1062.92 USD   
  Expenses:Taxes:Y2014:US:State                    365.08 USD   
  Expenses:Taxes:Y2014:US:CityNYC                  174.92 USD   
  Expenses:Taxes:Y2014:US:SDI                        1.12 USD   
  Expenses:Taxes:Y2014:US:SocSec                   281.54 USD   
  Assets:US:Hoogle:Vacation                             5 VACHR 
  Income:US:Hoogle:Vacation                            -5 VACHR 
* Taxes

1980-05-12 open Income:US:Federal:PreTax401k                    IRAUSD
1980-05-12 open Assets:US:Federal:PreTax401k                    IRAUSD
** Tax Year 2012

2012-01-01 open Expenses:Taxes:Y2012:US:Federal:PreTax401k      IRAUSD
2012-01-01 open Expenses:Taxes:Y2012:US:Medicare                USD
2012-01-01 open Expenses:Taxes:Y2012:US:Federal                 USD
2012-01-01 open Expenses:Taxes:Y2012:US:CityNYC                 USD
2012-01-01 open Expenses:Taxes:Y2012:US:SDI                     USD
2012-01-01 open Expenses:Taxes:Y2012:US:State                   USD
2012-01-01 open Expenses:Taxes:Y2012:US:SocSec                  USD

2012-01-01 balance Assets:US:Federal:PreTax401k         0 IRAUSD

2012-01-01 * "Allowed contributions for one year"
  Income:US:Federal:PreTax401k                     -17000 IRAUSD
  Assets:US:Federal:PreTax401k                      17000 IRAUSD

2013-03-23 * "Filing taxes for 2012"
  Expenses:Taxes:Y2012:US:Federal                  589.53 USD
  Expenses:Taxes:Y2012:US:State                    457.28 USD
  Liabilities:AccountsPayable                    -1046.81 USD

2013-03-25 * "STATE TAX & FINANC PYMT"
  Assets:US:BofA:Checking                          457.28 USD
  Liabilities:AccountsPayable                     -457.28 USD

2013-03-26 * "FEDERAL TAXPYMT"
  Assets:US:BofA:Checking                          589.53 USD
  Liabilities:AccountsPayable                     -589.53 USD
** Tax Year 2013

2013-01-01 open Expenses:Taxes:Y2013:US:Federal:PreTax401k      IRAUSD
2013-01-01 open Expenses:Taxes:Y2013:US:Medicare                USD
2013-01-01 open Expenses:Taxes:Y2013:US:Federal                 USD
2013-01-01 open Expenses:Taxes:Y2013:US:CityNYC                 USD
2013-01-01 open Expenses:Taxes:Y2013:US:SDI                     USD
2013-01-01 open Expenses:Taxes:Y2013:US:State                   USD
2013-01-01 open Expenses:Taxes:Y2013:US:SocSec                  USD

2013-01-01 balance Assets:US:Federal:PreTax401k         0 IRAUSD

2013-01-01 * "Allowed contributions for one year"
  Income:US:Federal:PreTax401k                     -17500 IRAUSD
  Assets:US:Federal:PreTax401k                      17500 IRAUSD

2014-03-24 * "Filing taxes for 2013"
  Expenses:Taxes:Y2013:US:Federal                  445.25 USD
  Expenses:Taxes:Y2013:US:State                    340.34 USD
  Liabilities:AccountsPayable                     -785.59 USD

2014-03-27 * "FEDERAL TAXPYMT"
  Assets:US:BofA:Checking                          445.25 USD
  Liabilities:AccountsPayable                     -445.25 USD

2014-03-27 * "STATE TAX & FINANC PYMT"
  Assets:US:BofA:Checking                          340.34 USD
  Liabilities:AccountsPayable                     -340.34 USD
** Tax Year 2014

2014-01-01 open Expenses:Taxes:Y2014:US:Federal:PreTax401k      IRAUSD
2014-01-01 open Expenses:Taxes:Y2014:US:Medicare                USD
2014-01-01 open Expenses:Taxes:Y2014:US:Federal                 USD
2014-01-01 open Expenses:Taxes:Y2014:US:CityNYC                 USD
2014-01-01 open Expenses:Taxes:Y2014:US:SDI                     USD
2014-01-01 open Expenses:Taxes:Y2014:US:State                   USD
2014-01-01 open Expenses:Taxes:Y2014:US:SocSec                  USD

2014-01-01 balance Assets:US:Federal:PreTax401k         0 IRAUSD

2014-01-01 * "Allowed contributions for one year"
  Income:US:Federal:PreTax401k                     -17500 IRAUSD
  Assets:US:Federal:PreTax401k                      17500 IRAUSD
* Expenses

<<<<<<< HEAD
1980-05-12 open Expenses:Food:Groceries

1980-05-12 open Expenses:Food:Restaurant

1980-05-12 open Expenses:Food:Coffee

1980-05-12 open Expenses:Food:Alcohol

1980-05-12 open Expenses:Transport:Tram

1980-05-12 open Expenses:Home:Rent

1980-05-12 open Expenses:Home:Electricity

1980-05-12 open Expenses:Home:Internet

1980-05-12 open Expenses:Financial:Fees

1980-05-12 open Expenses:Financial:Commissions


* Prices

2012-01-06 price VBMPX                            152.91 USD

2012-01-06 price RGAGX                             50.28 USD

2012-01-06 price ITOT                             162.87 USD

2012-01-06 price VEA                              197.40 USD

2012-01-06 price VHT                               57.74 USD

2012-01-06 price GLD                               98.24 USD

2012-01-13 price VBMPX                            155.89 USD

2012-01-13 price RGAGX                             51.29 USD

2012-01-13 price ITOT                             162.26 USD

2012-01-13 price VEA                              201.04 USD

2012-01-13 price VHT                               57.78 USD

2012-01-13 price GLD                              103.29 USD

2012-01-20 price VBMPX                            150.57 USD

2012-01-20 price RGAGX                             52.43 USD

2012-01-20 price ITOT                             161.94 USD

2012-01-20 price VEA                              201.06 USD

2012-01-20 price VHT                               59.97 USD

2012-01-20 price GLD                              106.45 USD

2012-01-27 price VBMPX                            149.87 USD

2012-01-27 price RGAGX                             52.26 USD

2012-01-27 price ITOT                             161.27 USD

2012-01-27 price VEA                              199.45 USD

2012-01-27 price VHT                               58.92 USD

2012-01-27 price GLD                              108.86 USD

2012-02-03 price VBMPX                            153.66 USD

2012-02-03 price RGAGX                             53.24 USD

2012-02-03 price ITOT                             161.90 USD

2012-02-03 price VEA                              198.01 USD

2012-02-03 price VHT                               59.16 USD

2012-02-03 price GLD                              109.62 USD

2012-02-10 price VBMPX                            153.54 USD

2012-02-10 price RGAGX                             50.86 USD

2012-02-10 price ITOT                             163.11 USD

2012-02-10 price VEA                              199.44 USD

2012-02-10 price VHT                               59.86 USD

2012-02-10 price GLD                              107.74 USD

2012-02-17 price VBMPX                            152.69 USD

2012-02-17 price RGAGX                             51.24 USD

2012-02-17 price ITOT                             166.02 USD

2012-02-17 price VEA                              201.75 USD

2012-02-17 price VHT                               60.43 USD

2012-02-17 price GLD                              107.99 USD

2012-02-24 price VBMPX                            151.87 USD

2012-02-24 price RGAGX                             51.39 USD

2012-02-24 price ITOT                             166.58 USD

2012-02-24 price VEA                              203.70 USD

2012-02-24 price VHT                               59.87 USD

2012-02-24 price GLD                              107.54 USD

2012-03-02 price VBMPX                            151.55 USD

2012-03-02 price RGAGX                             51.77 USD

2012-03-02 price ITOT                             166.21 USD

2012-03-02 price VEA                              206.66 USD

2012-03-02 price VHT                               58.49 USD

2012-03-02 price GLD                              108.47 USD

2012-03-09 price VBMPX                            147.37 USD

2012-03-09 price RGAGX                             53.38 USD

2012-03-09 price ITOT                             167.62 USD

2012-03-09 price VEA                              213.53 USD

2012-03-09 price VHT                               57.67 USD

2012-03-09 price GLD                              108.59 USD

2012-03-16 price VBMPX                            146.44 USD

2012-03-16 price RGAGX                             52.76 USD

2012-03-16 price ITOT                             168.57 USD

2012-03-16 price VEA                              212.77 USD

2012-03-16 price VHT                               56.98 USD

2012-03-16 price GLD                              112.62 USD

2012-03-23 price VBMPX                            147.68 USD

2012-03-23 price RGAGX                             53.13 USD

2012-03-23 price ITOT                             169.21 USD

2012-03-23 price VEA                              211.31 USD

2012-03-23 price VHT                               55.99 USD

2012-03-23 price GLD                              110.67 USD

2012-03-30 price VBMPX                            149.27 USD

2012-03-30 price RGAGX                             52.76 USD

2012-03-30 price ITOT                             166.81 USD

2012-03-30 price VEA                              214.04 USD

2012-03-30 price VHT                               56.23 USD

2012-03-30 price GLD                              110.07 USD

2012-04-06 price VBMPX                            150.72 USD

2012-04-06 price RGAGX                             52.18 USD

2012-04-06 price ITOT                             168.35 USD

2012-04-06 price VEA                              214.22 USD

2012-04-06 price VHT                               54.41 USD

2012-04-06 price GLD                              112.54 USD

2012-04-13 price VBMPX                            152.74 USD

2012-04-13 price RGAGX                             51.64 USD

2012-04-13 price ITOT                             171.15 USD

2012-04-13 price VEA                              203.78 USD

2012-04-13 price VHT                               54.67 USD

2012-04-13 price GLD                              114.82 USD

2012-04-20 price VBMPX                            148.72 USD

2012-04-20 price RGAGX                             51.19 USD

2012-04-20 price ITOT                             171.31 USD

2012-04-20 price VEA                              203.93 USD

2012-04-20 price VHT                               56.33 USD

2012-04-20 price GLD                              112.17 USD

2012-04-27 price VBMPX                            150.03 USD

2012-04-27 price RGAGX                             51.78 USD

2012-04-27 price ITOT                             172.37 USD

2012-04-27 price VEA                              203.57 USD

2012-04-27 price VHT                               55.12 USD

2012-04-27 price GLD                              112.00 USD

2012-05-04 price VBMPX                            154.16 USD

2012-05-04 price RGAGX                             51.85 USD

2012-05-04 price ITOT                             172.64 USD

2012-05-04 price VEA                              203.97 USD

2012-05-04 price VHT                               53.80 USD

2012-05-04 price GLD                              111.69 USD

2012-05-11 price VBMPX                            158.01 USD

2012-05-11 price RGAGX                             50.99 USD

2012-05-11 price ITOT                             171.25 USD

2012-05-11 price VEA                              204.12 USD

2012-05-11 price VHT                               54.58 USD

2012-05-11 price GLD                              111.88 USD

2012-05-18 price VBMPX                            153.81 USD

2012-05-18 price RGAGX                             50.80 USD

2012-05-18 price ITOT                             172.92 USD

2012-05-18 price VEA                              205.11 USD

2012-05-18 price VHT                               55.74 USD

2012-05-18 price GLD                              112.26 USD

2012-05-25 price VBMPX                            156.60 USD

2012-05-25 price RGAGX                             49.26 USD

2012-05-25 price ITOT                             173.88 USD

2012-05-25 price VEA                              203.75 USD

2012-05-25 price VHT                               56.58 USD

2012-05-25 price GLD                              112.77 USD

2012-06-01 price VBMPX                            156.72 USD

2012-06-01 price RGAGX                             49.16 USD

2012-06-01 price ITOT                             175.90 USD

2012-06-01 price VEA                              201.90 USD

2012-06-01 price VHT                               57.47 USD

2012-06-01 price GLD                              111.24 USD

2012-06-08 price VBMPX                            157.21 USD

2012-06-08 price RGAGX                             48.97 USD

2012-06-08 price ITOT                             176.12 USD

2012-06-08 price VEA                              202.13 USD

2012-06-08 price VHT                               56.64 USD

2012-06-08 price GLD                              112.80 USD

2012-06-15 price VBMPX                            155.65 USD

2012-06-15 price RGAGX                             47.44 USD

2012-06-15 price ITOT                             176.36 USD

2012-06-15 price VEA                              202.15 USD

2012-06-15 price VHT                               57.88 USD

2012-06-15 price GLD                              113.53 USD

2012-06-22 price VBMPX                            156.67 USD

2012-06-22 price RGAGX                             46.46 USD

2012-06-22 price ITOT                             175.25 USD

2012-06-22 price VEA                              203.20 USD

2012-06-22 price VHT                               57.28 USD

2012-06-22 price GLD                              113.13 USD

2012-06-29 price VBMPX                            159.91 USD

2012-06-29 price RGAGX                             46.62 USD

2012-06-29 price ITOT                             174.89 USD

2012-06-29 price VEA                              196.38 USD

2012-06-29 price VHT                               57.76 USD

2012-06-29 price GLD                              116.00 USD

2012-07-06 price VBMPX                            159.79 USD

2012-07-06 price RGAGX                             45.88 USD

2012-07-06 price ITOT                             175.88 USD

2012-07-06 price VEA                              200.99 USD

2012-07-06 price VHT                               57.76 USD

2012-07-06 price GLD                              111.74 USD

2012-07-13 price VBMPX                            161.95 USD

2012-07-13 price RGAGX                             45.36 USD

2012-07-13 price ITOT                             176.21 USD

2012-07-13 price VEA                              201.49 USD

2012-07-13 price VHT                               56.37 USD

2012-07-13 price GLD                              110.38 USD

2012-07-20 price VBMPX                            158.44 USD

2012-07-20 price RGAGX                             44.98 USD

2012-07-20 price ITOT                             178.28 USD

2012-07-20 price VEA                              202.95 USD

2012-07-20 price VHT                               56.60 USD

2012-07-20 price GLD                              111.08 USD

2012-07-27 price VBMPX                            159.58 USD

2012-07-27 price RGAGX                             44.05 USD

2012-07-27 price ITOT                             178.01 USD

2012-07-27 price VEA                              198.53 USD

2012-07-27 price VHT                               55.88 USD

2012-07-27 price GLD                              112.78 USD

2012-08-03 price VBMPX                            161.87 USD

2012-08-03 price RGAGX                             43.59 USD

2012-08-03 price ITOT                             176.84 USD

2012-08-03 price VEA                              195.74 USD

2012-08-03 price VHT                               55.67 USD

2012-08-03 price GLD                              111.54 USD

2012-08-10 price VBMPX                            161.69 USD

2012-08-10 price RGAGX                             44.68 USD

2012-08-10 price ITOT                             177.04 USD

2012-08-10 price VEA                              194.66 USD

2012-08-10 price VHT                               54.73 USD

2012-08-10 price GLD                              111.11 USD

2012-08-17 price VBMPX                            164.98 USD

2012-08-17 price RGAGX                             45.44 USD

2012-08-17 price ITOT                             174.59 USD

2012-08-17 price VEA                              194.10 USD

2012-08-17 price VHT                               55.68 USD

2012-08-17 price GLD                              112.96 USD

2012-08-24 price VBMPX                            168.55 USD

2012-08-24 price RGAGX                             45.30 USD

2012-08-24 price ITOT                             175.40 USD

2012-08-24 price VEA                              192.82 USD

2012-08-24 price VHT                               55.05 USD

2012-08-24 price GLD                              114.96 USD

2012-08-31 price VBMPX                            172.92 USD

2012-08-31 price RGAGX                             45.22 USD

2012-08-31 price ITOT                             173.11 USD

2012-08-31 price VEA                              192.42 USD

2012-08-31 price VHT                               56.87 USD

2012-08-31 price GLD                              110.73 USD

2012-09-07 price VBMPX                            173.39 USD

2012-09-07 price RGAGX                             45.49 USD

2012-09-07 price ITOT                             172.90 USD

2012-09-07 price VEA                              188.81 USD

2012-09-07 price VHT                               57.88 USD

2012-09-07 price GLD                              109.87 USD

2012-09-14 price VBMPX                            168.43 USD

2012-09-14 price RGAGX                             46.44 USD

2012-09-14 price ITOT                             174.12 USD

2012-09-14 price VEA                              190.09 USD

2012-09-14 price VHT                               59.36 USD

2012-09-14 price GLD                              111.87 USD

2012-09-21 price VBMPX                            165.52 USD

2012-09-21 price RGAGX                             45.19 USD

2012-09-21 price ITOT                             175.48 USD

2012-09-21 price VEA                              190.32 USD

2012-09-21 price VHT                               60.42 USD

2012-09-21 price GLD                              112.14 USD

2012-09-28 price VBMPX                            174.34 USD

2012-09-28 price RGAGX                             44.87 USD

2012-09-28 price ITOT                             175.59 USD

2012-09-28 price VEA                              191.24 USD

2012-09-28 price VHT                               59.25 USD

2012-09-28 price GLD                              111.31 USD

2012-10-05 price VBMPX                            181.75 USD

2012-10-05 price RGAGX                             44.50 USD

2012-10-05 price ITOT                             179.42 USD

2012-10-05 price VEA                              190.39 USD

2012-10-05 price VHT                               59.65 USD

2012-10-05 price GLD                              110.71 USD

2012-10-12 price VBMPX                            179.70 USD

2012-10-12 price RGAGX                             44.65 USD

2012-10-12 price ITOT                             179.14 USD

2012-10-12 price VEA                              192.04 USD

2012-10-12 price VHT                               59.91 USD

2012-10-12 price GLD                              112.03 USD

2012-10-19 price VBMPX                            180.81 USD

2012-10-19 price RGAGX                             45.34 USD

2012-10-19 price ITOT                             180.02 USD

2012-10-19 price VEA                              194.19 USD

2012-10-19 price VHT                               57.30 USD

2012-10-19 price GLD                              114.66 USD

2012-10-26 price VBMPX                            177.15 USD

2012-10-26 price RGAGX                             46.16 USD

2012-10-26 price ITOT                             177.65 USD

2012-10-26 price VEA                              190.98 USD

2012-10-26 price VHT                               57.37 USD

2012-10-26 price GLD                              114.45 USD

2012-11-02 price VBMPX                            177.06 USD

2012-11-02 price RGAGX                             45.92 USD

2012-11-02 price ITOT                             178.41 USD

2012-11-02 price VEA                              189.20 USD

2012-11-02 price VHT                               56.64 USD

2012-11-02 price GLD                              116.34 USD

2012-11-09 price VBMPX                            181.99 USD

2012-11-09 price RGAGX                             45.82 USD

2012-11-09 price ITOT                             178.01 USD

2012-11-09 price VEA                              184.56 USD

2012-11-09 price VHT                               56.88 USD

2012-11-09 price GLD                              112.94 USD

2012-11-16 price VBMPX                            182.74 USD

2012-11-16 price RGAGX                             46.65 USD

2012-11-16 price ITOT                             176.33 USD

2012-11-16 price VEA                              190.67 USD

2012-11-16 price VHT                               58.07 USD

2012-11-16 price GLD                              116.26 USD

2012-11-23 price VBMPX                            182.06 USD

2012-11-23 price RGAGX                             46.24 USD

2012-11-23 price ITOT                             175.27 USD

2012-11-23 price VEA                              190.19 USD

2012-11-23 price VHT                               57.98 USD

2012-11-23 price GLD                              115.72 USD

2012-11-30 price VBMPX                            182.21 USD

2012-11-30 price RGAGX                             45.48 USD

2012-11-30 price ITOT                             173.72 USD

2012-11-30 price VEA                              188.69 USD

2012-11-30 price VHT                               56.56 USD

2012-11-30 price GLD                              112.87 USD

2012-12-07 price VBMPX                            186.11 USD

2012-12-07 price RGAGX                             46.14 USD

2012-12-07 price ITOT                             176.94 USD

2012-12-07 price VEA                              185.88 USD

2012-12-07 price VHT                               56.49 USD

2012-12-07 price GLD                              112.84 USD

2012-12-14 price VBMPX                            188.00 USD

2012-12-14 price RGAGX                             46.77 USD

2012-12-14 price ITOT                             175.35 USD

2012-12-14 price VEA                              178.47 USD

2012-12-14 price VHT                               55.37 USD

2012-12-14 price GLD                              111.24 USD

2012-12-21 price VBMPX                            186.50 USD

2012-12-21 price RGAGX                             47.77 USD

2012-12-21 price ITOT                             174.55 USD

2012-12-21 price VEA                              174.26 USD

2012-12-21 price VHT                               55.89 USD

2012-12-21 price GLD                              108.59 USD

2012-12-28 price VBMPX                            182.93 USD

2012-12-28 price RGAGX                             48.03 USD

2012-12-28 price ITOT                             175.79 USD

2012-12-28 price VEA                              178.01 USD

2012-12-28 price VHT                               55.23 USD

2012-12-28 price GLD                              110.75 USD

2013-01-04 price VBMPX                            181.16 USD

2013-01-04 price RGAGX                             47.78 USD

2013-01-04 price ITOT                             178.52 USD

2013-01-04 price VEA                              179.11 USD

2013-01-04 price VHT                               55.15 USD

2013-01-04 price GLD                              109.48 USD

2013-01-11 price VBMPX                            183.80 USD

2013-01-11 price RGAGX                             47.29 USD

2013-01-11 price ITOT                             180.98 USD

2013-01-11 price VEA                              176.53 USD

2013-01-11 price VHT                               54.41 USD

2013-01-11 price GLD                              110.17 USD

2013-01-18 price VBMPX                            186.02 USD

2013-01-18 price RGAGX                             46.74 USD

2013-01-18 price ITOT                             185.00 USD

2013-01-18 price VEA                              177.53 USD

2013-01-18 price VHT                               55.58 USD

2013-01-18 price GLD                              109.86 USD

2013-01-25 price VBMPX                            186.01 USD

2013-01-25 price RGAGX                             46.97 USD

2013-01-25 price ITOT                             185.77 USD

2013-01-25 price VEA                              178.42 USD

2013-01-25 price VHT                               55.12 USD

2013-01-25 price GLD                              114.81 USD

2013-02-01 price VBMPX                            185.32 USD

2013-02-01 price RGAGX                             46.28 USD

2013-02-01 price ITOT                             186.21 USD

2013-02-01 price VEA                              181.09 USD

2013-02-01 price VHT                               55.58 USD

2013-02-01 price GLD                              116.25 USD

2013-02-08 price VBMPX                            186.90 USD

2013-02-08 price RGAGX                             46.32 USD

2013-02-08 price ITOT                             185.79 USD

2013-02-08 price VEA                              181.56 USD

2013-02-08 price VHT                               54.83 USD

2013-02-08 price GLD                              113.11 USD

2013-02-15 price VBMPX                            184.82 USD

2013-02-15 price RGAGX                             45.85 USD

2013-02-15 price ITOT                             184.61 USD

2013-02-15 price VEA                              181.22 USD

2013-02-15 price VHT                               53.98 USD

2013-02-15 price GLD                              111.74 USD

2013-02-22 price VBMPX                            185.52 USD

2013-02-22 price RGAGX                             46.85 USD

2013-02-22 price ITOT                             186.94 USD

2013-02-22 price VEA                              183.83 USD

2013-02-22 price VHT                               55.66 USD

2013-02-22 price GLD                              111.56 USD

2013-03-01 price VBMPX                            186.70 USD

2013-03-01 price RGAGX                             47.79 USD

2013-03-01 price ITOT                             187.41 USD

2013-03-01 price VEA                              185.00 USD

2013-03-01 price VHT                               55.30 USD

2013-03-01 price GLD                              113.32 USD

2013-03-08 price VBMPX                            185.40 USD

2013-03-08 price RGAGX                             46.26 USD

2013-03-08 price ITOT                             186.12 USD

2013-03-08 price VEA                              188.19 USD

2013-03-08 price VHT                               55.37 USD

2013-03-08 price GLD                              115.38 USD

2013-03-15 price VBMPX                            184.59 USD

2013-03-15 price RGAGX                             46.45 USD

2013-03-15 price ITOT                             187.46 USD

2013-03-15 price VEA                              187.92 USD

2013-03-15 price VHT                               54.29 USD

2013-03-15 price GLD                              114.91 USD

2013-03-22 price VBMPX                            184.44 USD

2013-03-22 price RGAGX                             46.89 USD

2013-03-22 price ITOT                             188.73 USD

2013-03-22 price VEA                              187.59 USD

2013-03-22 price VHT                               55.43 USD

2013-03-22 price GLD                              113.99 USD

2013-03-29 price VBMPX                            181.60 USD

2013-03-29 price RGAGX                             47.89 USD

2013-03-29 price ITOT                             189.81 USD

2013-03-29 price VEA                              190.56 USD

2013-03-29 price VHT                               55.03 USD

2013-03-29 price GLD                              112.81 USD

2013-04-05 price VBMPX                            181.64 USD

2013-04-05 price RGAGX                             47.38 USD

2013-04-05 price ITOT                             191.17 USD

2013-04-05 price VEA                              191.43 USD

2013-04-05 price VHT                               56.49 USD

2013-04-05 price GLD                              112.30 USD

2013-04-12 price VBMPX                            184.12 USD

2013-04-12 price RGAGX                             47.94 USD

2013-04-12 price ITOT                             190.87 USD

2013-04-12 price VEA                              191.85 USD

2013-04-12 price VHT                               58.91 USD

2013-04-12 price GLD                              113.49 USD

2013-04-19 price VBMPX                            188.84 USD

2013-04-19 price RGAGX                             48.56 USD

2013-04-19 price ITOT                             192.46 USD

2013-04-19 price VEA                              194.35 USD

2013-04-19 price VHT                               58.17 USD

2013-04-19 price GLD                              114.69 USD

2013-04-26 price VBMPX                            189.72 USD

2013-04-26 price RGAGX                             49.00 USD

2013-04-26 price ITOT                             193.40 USD

2013-04-26 price VEA                              195.69 USD

2013-04-26 price VHT                               60.29 USD

2013-04-26 price GLD                              115.22 USD

2013-05-03 price VBMPX                            188.72 USD

2013-05-03 price RGAGX                             49.68 USD

2013-05-03 price ITOT                             192.04 USD

2013-05-03 price VEA                              189.30 USD

2013-05-03 price VHT                               61.21 USD

2013-05-03 price GLD                              116.26 USD

2013-05-10 price VBMPX                            191.83 USD

2013-05-10 price RGAGX                             49.80 USD

2013-05-10 price ITOT                             188.26 USD

2013-05-10 price VEA                              189.34 USD

2013-05-10 price VHT                               61.55 USD

2013-05-10 price GLD                              114.01 USD

2013-05-17 price VBMPX                            187.13 USD

2013-05-17 price RGAGX                             48.03 USD

2013-05-17 price ITOT                             189.73 USD

2013-05-17 price VEA                              190.54 USD

2013-05-17 price VHT                               59.96 USD

2013-05-17 price GLD                              114.58 USD

2013-05-24 price VBMPX                            186.05 USD

2013-05-24 price RGAGX                             47.98 USD

2013-05-24 price ITOT                             189.57 USD

2013-05-24 price VEA                              192.34 USD

2013-05-24 price VHT                               59.97 USD

2013-05-24 price GLD                              114.86 USD

2013-05-31 price VBMPX                            180.83 USD

2013-05-31 price RGAGX                             47.46 USD

2013-05-31 price ITOT                             189.53 USD

2013-05-31 price VEA                              195.05 USD

2013-05-31 price VHT                               60.45 USD

2013-05-31 price GLD                              115.60 USD

2013-06-07 price VBMPX                            180.05 USD

2013-06-07 price RGAGX                             48.13 USD

2013-06-07 price ITOT                             191.86 USD

2013-06-07 price VEA                              194.29 USD

2013-06-07 price VHT                               59.75 USD

2013-06-07 price GLD                              114.61 USD

2013-06-14 price VBMPX                            182.06 USD

2013-06-14 price RGAGX                             47.69 USD

2013-06-14 price ITOT                             192.26 USD

2013-06-14 price VEA                              197.47 USD

2013-06-14 price VHT                               58.36 USD

2013-06-14 price GLD                              115.55 USD

2013-06-21 price VBMPX                            175.82 USD

2013-06-21 price RGAGX                             46.04 USD

2013-06-21 price ITOT                             190.83 USD

2013-06-21 price VEA                              199.16 USD

2013-06-21 price VHT                               57.88 USD

2013-06-21 price GLD                              114.75 USD

2013-06-28 price VBMPX                            176.52 USD

2013-06-28 price RGAGX                             46.67 USD

2013-06-28 price ITOT                             190.98 USD

2013-06-28 price VEA                              199.85 USD

2013-06-28 price VHT                               57.58 USD

2013-06-28 price GLD                              113.48 USD

2013-07-05 price VBMPX                            169.96 USD

2013-07-05 price RGAGX                             46.78 USD

2013-07-05 price ITOT                             193.85 USD

2013-07-05 price VEA                              200.75 USD

2013-07-05 price VHT                               57.26 USD

2013-07-05 price GLD                              113.01 USD

2013-07-12 price VBMPX                            171.14 USD

2013-07-12 price RGAGX                             47.89 USD

2013-07-12 price ITOT                             195.88 USD

2013-07-12 price VEA                              207.03 USD

2013-07-12 price VHT                               57.42 USD

2013-07-12 price GLD                              113.84 USD

2013-07-19 price VBMPX                            170.82 USD

2013-07-19 price RGAGX                             47.86 USD

2013-07-19 price ITOT                             197.73 USD

2013-07-19 price VEA                              211.95 USD

2013-07-19 price VHT                               57.06 USD

2013-07-19 price GLD                              116.71 USD

2013-07-26 price VBMPX                            168.37 USD

2013-07-26 price RGAGX                             47.45 USD

2013-07-26 price ITOT                             200.11 USD

2013-07-26 price VEA                              216.68 USD

2013-07-26 price VHT                               58.27 USD

2013-07-26 price GLD                              114.66 USD

2013-08-02 price VBMPX                            174.92 USD

2013-08-02 price RGAGX                             46.58 USD

2013-08-02 price ITOT                             203.36 USD

2013-08-02 price VEA                              217.39 USD

2013-08-02 price VHT                               57.92 USD

2013-08-02 price GLD                              113.51 USD

2013-08-09 price VBMPX                            178.78 USD

2013-08-09 price RGAGX                             47.23 USD

2013-08-09 price ITOT                             201.90 USD

2013-08-09 price VEA                              223.18 USD

2013-08-09 price VHT                               56.50 USD

2013-08-09 price GLD                              110.33 USD

2013-08-16 price VBMPX                            183.15 USD

2013-08-16 price RGAGX                             46.93 USD

2013-08-16 price ITOT                             203.24 USD

2013-08-16 price VEA                              223.15 USD

2013-08-16 price VHT                               55.57 USD

2013-08-16 price GLD                              109.23 USD

2013-08-23 price VBMPX                            183.88 USD

2013-08-23 price RGAGX                             47.27 USD

2013-08-23 price ITOT                             203.37 USD

2013-08-23 price VEA                              225.36 USD

2013-08-23 price VHT                               53.99 USD

2013-08-23 price GLD                              111.36 USD

2013-08-30 price VBMPX                            179.58 USD

2013-08-30 price RGAGX                             47.42 USD

2013-08-30 price ITOT                             205.36 USD

2013-08-30 price VEA                              224.09 USD

2013-08-30 price VHT                               55.19 USD

2013-08-30 price GLD                              111.98 USD

2013-09-06 price VBMPX                            179.40 USD

2013-09-06 price RGAGX                             47.80 USD

2013-09-06 price ITOT                             205.20 USD

2013-09-06 price VEA                              221.31 USD

2013-09-06 price VHT                               55.47 USD

2013-09-06 price GLD                              111.11 USD

2013-09-13 price VBMPX                            174.29 USD

2013-09-13 price RGAGX                             47.63 USD

2013-09-13 price ITOT                             205.86 USD

2013-09-13 price VEA                              224.10 USD

2013-09-13 price VHT                               58.11 USD

2013-09-13 price GLD                              110.98 USD

2013-09-20 price VBMPX                            176.55 USD

2013-09-20 price RGAGX                             46.66 USD

2013-09-20 price ITOT                             209.03 USD

2013-09-20 price VEA                              222.26 USD

2013-09-20 price VHT                               56.85 USD

2013-09-20 price GLD                              108.50 USD

2013-09-27 price VBMPX                            180.62 USD

2013-09-27 price RGAGX                             46.68 USD

2013-09-27 price ITOT                             209.01 USD

2013-09-27 price VEA                              227.01 USD

2013-09-27 price VHT                               56.50 USD

2013-09-27 price GLD                              107.46 USD

2013-10-04 price VBMPX                            183.32 USD

2013-10-04 price RGAGX                             46.01 USD

2013-10-04 price ITOT                             208.09 USD

2013-10-04 price VEA                              229.96 USD

2013-10-04 price VHT                               54.93 USD

2013-10-04 price GLD                              105.90 USD

2013-10-11 price VBMPX                            182.88 USD

2013-10-11 price RGAGX                             46.52 USD

2013-10-11 price ITOT                             210.15 USD

2013-10-11 price VEA                              233.25 USD

2013-10-11 price VHT                               55.97 USD

2013-10-11 price GLD                              104.82 USD

2013-10-18 price VBMPX                            185.42 USD

2013-10-18 price RGAGX                             46.08 USD

2013-10-18 price ITOT                             212.43 USD

2013-10-18 price VEA                              230.41 USD

2013-10-18 price VHT                               57.36 USD

2013-10-18 price GLD                              108.35 USD

2013-10-25 price VBMPX                            182.22 USD

2013-10-25 price RGAGX                             45.41 USD

2013-10-25 price ITOT                             212.15 USD

2013-10-25 price VEA                              227.04 USD

2013-10-25 price VHT                               59.90 USD

2013-10-25 price GLD                              108.03 USD

2013-11-01 price VBMPX                            192.10 USD

2013-11-01 price RGAGX                             44.51 USD

2013-11-01 price ITOT                             210.05 USD

2013-11-01 price VEA                              228.62 USD

2013-11-01 price VHT                               59.34 USD

2013-11-01 price GLD                              108.66 USD

2013-11-08 price VBMPX                            192.93 USD

2013-11-08 price RGAGX                             44.48 USD

2013-11-08 price ITOT                             212.86 USD

2013-11-08 price VEA                              224.50 USD

2013-11-08 price VHT                               58.35 USD

2013-11-08 price GLD                              107.10 USD

2013-11-15 price VBMPX                            190.64 USD

2013-11-15 price RGAGX                             44.09 USD

2013-11-15 price ITOT                             211.52 USD

2013-11-15 price VEA                              220.01 USD

2013-11-15 price VHT                               58.61 USD

2013-11-15 price GLD                              109.86 USD

2013-11-22 price VBMPX                            191.85 USD

2013-11-22 price RGAGX                             44.01 USD

2013-11-22 price ITOT                             209.97 USD

2013-11-22 price VEA                              223.65 USD

2013-11-22 price VHT                               57.68 USD

2013-11-22 price GLD                              112.22 USD

2013-11-29 price VBMPX                            189.48 USD

2013-11-29 price RGAGX                             43.98 USD

2013-11-29 price ITOT                             209.91 USD

2013-11-29 price VEA                              221.67 USD

2013-11-29 price VHT                               59.02 USD

2013-11-29 price GLD                              114.18 USD

2013-12-06 price VBMPX                            188.10 USD

2013-12-06 price RGAGX                             45.10 USD

2013-12-06 price ITOT                             211.18 USD

2013-12-06 price VEA                              228.19 USD

2013-12-06 price VHT                               57.71 USD

2013-12-06 price GLD                              113.22 USD

2013-12-13 price VBMPX                            187.93 USD

2013-12-13 price RGAGX                             45.20 USD

2013-12-13 price ITOT                             208.60 USD

2013-12-13 price VEA                              225.57 USD

2013-12-13 price VHT                               58.22 USD

2013-12-13 price GLD                              115.10 USD

2013-12-20 price VBMPX                            184.82 USD

2013-12-20 price RGAGX                             45.78 USD

2013-12-20 price ITOT                             207.44 USD

2013-12-20 price VEA                              230.45 USD

2013-12-20 price VHT                               57.27 USD

2013-12-20 price GLD                              115.03 USD

2013-12-27 price VBMPX                            181.15 USD

2013-12-27 price RGAGX                             46.46 USD

2013-12-27 price ITOT                             205.78 USD

2013-12-27 price VEA                              228.80 USD

2013-12-27 price VHT                               57.35 USD

2013-12-27 price GLD                              115.39 USD

2014-01-03 price VBMPX                            184.64 USD

2014-01-03 price RGAGX                             46.35 USD

2014-01-03 price ITOT                             207.06 USD

2014-01-03 price VEA                              229.30 USD

2014-01-03 price VHT                               58.62 USD

2014-01-03 price GLD                              113.55 USD

2014-01-10 price VBMPX                            182.96 USD

2014-01-10 price RGAGX                             46.72 USD

2014-01-10 price ITOT                             208.00 USD

2014-01-10 price VEA                              232.81 USD

2014-01-10 price VHT                               60.66 USD

2014-01-10 price GLD                              112.58 USD

2014-01-17 price VBMPX                            182.74 USD

2014-01-17 price RGAGX                             47.27 USD

2014-01-17 price ITOT                             208.29 USD

2014-01-17 price VEA                              227.68 USD

2014-01-17 price VHT                               59.49 USD

2014-01-17 price GLD                              112.02 USD

2014-01-24 price VBMPX                            185.33 USD

2014-01-24 price RGAGX                             47.28 USD

2014-01-24 price ITOT                             207.17 USD

2014-01-24 price VEA                              227.25 USD

2014-01-24 price VHT                               59.13 USD

2014-01-24 price GLD                              112.94 USD

2014-01-31 price VBMPX                            181.86 USD

2014-01-31 price RGAGX                             47.03 USD

2014-01-31 price ITOT                             209.66 USD

2014-01-31 price VEA                              229.07 USD

2014-01-31 price VHT                               59.14 USD

2014-01-31 price GLD                              115.26 USD

2014-02-07 price VBMPX                            184.14 USD

2014-02-07 price RGAGX                             45.71 USD

2014-02-07 price ITOT                             210.53 USD

2014-02-07 price VEA                              226.63 USD

2014-02-07 price VHT                               59.52 USD

2014-02-07 price GLD                              113.79 USD

2014-02-14 price VBMPX                            190.12 USD

2014-02-14 price RGAGX                             45.31 USD

2014-02-14 price ITOT                             211.48 USD

2014-02-14 price VEA                              227.86 USD

2014-02-14 price VHT                               61.80 USD

2014-02-14 price GLD                              118.51 USD

2014-02-21 price VBMPX                            180.27 USD

2014-02-21 price RGAGX                             44.48 USD

2014-02-21 price ITOT                             210.93 USD

2014-02-21 price VEA                              229.58 USD

2014-02-21 price VHT                               62.81 USD

2014-02-21 price GLD                              121.25 USD

2014-02-28 price VBMPX                            184.48 USD

2014-02-28 price RGAGX                             44.57 USD

2014-02-28 price ITOT                             210.93 USD

2014-02-28 price VEA                              231.28 USD

2014-02-28 price VHT                               62.45 USD

2014-02-28 price GLD                              118.10 USD

2014-03-07 price VBMPX                            184.11 USD

2014-03-07 price RGAGX                             43.91 USD

2014-03-07 price ITOT                             213.02 USD

2014-03-07 price VEA                              230.36 USD

2014-03-07 price VHT                               62.50 USD

2014-03-07 price GLD                              119.32 USD

2014-03-14 price VBMPX                            183.66 USD

2014-03-14 price RGAGX                             44.61 USD

2014-03-14 price ITOT                             213.30 USD

2014-03-14 price VEA                              231.57 USD

2014-03-14 price VHT                               62.39 USD

2014-03-14 price GLD                              118.78 USD

2014-03-21 price VBMPX                            178.16 USD

2014-03-21 price RGAGX                             44.29 USD

2014-03-21 price ITOT                             211.10 USD

2014-03-21 price VEA                              233.15 USD

2014-03-21 price VHT                               62.41 USD

2014-03-21 price GLD                              118.10 USD

2014-03-28 price VBMPX                            176.75 USD

2014-03-28 price RGAGX                             44.18 USD

2014-03-28 price ITOT                             211.77 USD

2014-03-28 price VEA                              235.72 USD

2014-03-28 price VHT                               60.81 USD

2014-03-28 price GLD                              118.16 USD

2014-04-04 price VBMPX                            179.46 USD

2014-04-04 price RGAGX                             44.59 USD

2014-04-04 price ITOT                             210.11 USD

2014-04-04 price VEA                              238.43 USD

2014-04-04 price VHT                               59.40 USD

2014-04-04 price GLD                              118.63 USD

2014-04-11 price VBMPX                            184.04 USD

2014-04-11 price RGAGX                             45.05 USD

2014-04-11 price ITOT                             210.82 USD

2014-04-11 price VEA                              240.80 USD

2014-04-11 price VHT                               57.64 USD

2014-04-11 price GLD                              116.54 USD

2014-04-18 price VBMPX                            180.59 USD

2014-04-18 price RGAGX                             44.50 USD

2014-04-18 price ITOT                             208.70 USD

2014-04-18 price VEA                              236.79 USD

2014-04-18 price VHT                               57.89 USD

2014-04-18 price GLD                              116.24 USD

2014-04-25 price VBMPX                            178.85 USD

2014-04-25 price RGAGX                             44.13 USD

2014-04-25 price ITOT                             209.34 USD

2014-04-25 price VEA                              238.84 USD

2014-04-25 price VHT                               57.29 USD

2014-04-25 price GLD                              115.51 USD

2014-05-02 price VBMPX                            184.68 USD

2014-05-02 price RGAGX                             43.92 USD

2014-05-02 price ITOT                             212.84 USD

2014-05-02 price VEA                              243.63 USD

2014-05-02 price VHT                               59.62 USD

2014-05-02 price GLD                              114.73 USD

2014-05-09 price VBMPX                            185.78 USD

2014-05-09 price RGAGX                             44.01 USD

2014-05-09 price ITOT                             213.13 USD

2014-05-09 price VEA                              245.05 USD

2014-05-09 price VHT                               60.53 USD

2014-05-09 price GLD                              114.34 USD

2014-05-16 price VBMPX                            187.16 USD

2014-05-16 price RGAGX                             44.27 USD

2014-05-16 price ITOT                             211.72 USD

2014-05-16 price VEA                              246.29 USD

2014-05-16 price VHT                               61.05 USD

2014-05-16 price GLD                              115.66 USD

2014-05-23 price VBMPX                            183.80 USD

2014-05-23 price RGAGX                             44.63 USD

2014-05-23 price ITOT                             209.44 USD

2014-05-23 price VEA                              245.09 USD

2014-05-23 price VHT                               61.80 USD

2014-05-23 price GLD                              111.55 USD

2014-05-30 price VBMPX                            183.10 USD

2014-05-30 price RGAGX                             44.64 USD

2014-05-30 price ITOT                             211.67 USD

2014-05-30 price VEA                              248.96 USD

2014-05-30 price VHT                               61.28 USD

2014-05-30 price GLD                              115.46 USD

2014-06-06 price VBMPX                            187.00 USD

2014-06-06 price RGAGX                             43.85 USD

2014-06-06 price ITOT                             216.10 USD

2014-06-06 price VEA                              247.48 USD

2014-06-06 price VHT                               60.15 USD

2014-06-06 price GLD                              114.07 USD

2014-06-13 price VBMPX                            188.87 USD

2014-06-13 price RGAGX                             44.14 USD

2014-06-13 price ITOT                             217.96 USD

2014-06-13 price VEA                              250.42 USD

2014-06-13 price VHT                               58.78 USD

2014-06-13 price GLD                              112.43 USD

2014-06-20 price VBMPX                            191.67 USD

2014-06-20 price RGAGX                             44.99 USD

2014-06-20 price ITOT                             219.36 USD

2014-06-20 price VEA                              251.99 USD

2014-06-20 price VHT                               58.65 USD

2014-06-20 price GLD                              111.86 USD

2014-06-27 price VBMPX                            195.09 USD

2014-06-27 price RGAGX                             44.74 USD

2014-06-27 price ITOT                             218.34 USD

2014-06-27 price VEA                              245.91 USD

2014-06-27 price VHT                               56.96 USD

2014-06-27 price GLD                              111.69 USD

2014-07-04 price VBMPX                            198.07 USD

2014-07-04 price RGAGX                             44.88 USD

2014-07-04 price ITOT                             220.65 USD

2014-07-04 price VEA                              248.78 USD

2014-07-04 price VHT                               58.59 USD

2014-07-04 price GLD                              111.63 USD

2014-07-11 price VBMPX                            198.45 USD

2014-07-11 price RGAGX                             45.36 USD

2014-07-11 price ITOT                             218.37 USD

2014-07-11 price VEA                              247.84 USD

2014-07-11 price VHT                               56.91 USD

2014-07-11 price GLD                              111.30 USD

2014-07-18 price VBMPX                            198.47 USD

2014-07-18 price RGAGX                             46.01 USD

2014-07-18 price ITOT                             218.70 USD

2014-07-18 price VEA                              255.63 USD

2014-07-18 price VHT                               58.84 USD

2014-07-18 price GLD                              109.16 USD

2014-07-25 price VBMPX                            200.77 USD

2014-07-25 price RGAGX                             45.83 USD

2014-07-25 price ITOT                             220.31 USD

2014-07-25 price VEA                              250.69 USD

2014-07-25 price VHT                               60.45 USD

2014-07-25 price GLD                              113.78 USD

2014-08-01 price VBMPX                            191.43 USD

2014-08-01 price RGAGX                             45.90 USD

2014-08-01 price ITOT                             218.80 USD

2014-08-01 price VEA                              251.83 USD

2014-08-01 price VHT                               61.55 USD

2014-08-01 price GLD                              112.66 USD

2014-08-08 price VBMPX                            188.50 USD

2014-08-08 price RGAGX                             46.12 USD

2014-08-08 price ITOT                             221.31 USD

2014-08-08 price VEA                              259.22 USD

2014-08-08 price VHT                               60.01 USD

2014-08-08 price GLD                              111.14 USD

2014-08-15 price VBMPX                            186.22 USD

2014-08-15 price RGAGX                             47.33 USD

2014-08-15 price ITOT                             225.52 USD

2014-08-15 price VEA                              263.96 USD

2014-08-15 price VHT                               60.84 USD

2014-08-15 price GLD                              112.93 USD

2014-08-22 price VBMPX                            183.23 USD

2014-08-22 price RGAGX                             46.80 USD

2014-08-22 price ITOT                             227.89 USD

2014-08-22 price VEA                              261.26 USD

2014-08-22 price VHT                               62.60 USD

2014-08-22 price GLD                              115.10 USD

2014-08-29 price VBMPX                            188.93 USD

2014-08-29 price RGAGX                             47.19 USD

2014-08-29 price ITOT                             229.49 USD

2014-08-29 price VEA                              261.76 USD

2014-08-29 price VHT                               64.95 USD

2014-08-29 price GLD                              116.15 USD

2014-09-05 price VBMPX                            187.01 USD

2014-09-05 price RGAGX                             46.69 USD

2014-09-05 price ITOT                             227.61 USD

2014-09-05 price VEA                              262.17 USD

2014-09-05 price VHT                               65.43 USD

2014-09-05 price GLD                              116.02 USD

2014-09-12 price VBMPX                            185.82 USD

2014-09-12 price RGAGX                             46.45 USD

2014-09-12 price ITOT                             227.39 USD

2014-09-12 price VEA                              262.19 USD

2014-09-12 price VHT                               67.91 USD

2014-09-12 price GLD                              116.39 USD

2014-09-19 price VBMPX                            184.88 USD

2014-09-19 price RGAGX                             46.25 USD

2014-09-19 price ITOT                             230.50 USD

2014-09-19 price VEA                              259.89 USD

2014-09-19 price VHT                               66.18 USD

2014-09-19 price GLD                              115.17 USD

2014-09-26 price VBMPX                            182.83 USD

2014-09-26 price RGAGX                             46.06 USD

2014-09-26 price ITOT                             230.93 USD

2014-09-26 price VEA                              268.63 USD

2014-09-26 price VHT                               66.16 USD

2014-09-26 price GLD                              115.70 USD

2014-10-03 price VBMPX                            183.38 USD

2014-10-03 price RGAGX                             45.31 USD

2014-10-03 price ITOT                             230.22 USD

2014-10-03 price VEA                              273.86 USD

2014-10-03 price VHT                               65.80 USD

2014-10-03 price GLD                              116.82 USD

2014-10-10 price VBMPX                            178.61 USD

2014-10-10 price RGAGX                             45.97 USD

2014-10-10 price ITOT                             228.00 USD

2014-10-10 price VEA                              276.77 USD

2014-10-10 price VHT                               66.12 USD

2014-10-10 price GLD                              114.86 USD

2014-10-17 price VBMPX                            179.30 USD

2014-10-17 price RGAGX                             45.85 USD

2014-10-17 price ITOT                             226.71 USD

2014-10-17 price VEA                              273.67 USD

2014-10-17 price VHT                               67.22 USD

2014-10-17 price GLD                              115.99 USD

2014-10-24 price VBMPX                            178.08 USD

2014-10-24 price RGAGX                             45.38 USD

2014-10-24 price ITOT                             229.65 USD

2014-10-24 price VEA                              275.31 USD

2014-10-24 price VHT                               69.28 USD

2014-10-24 price GLD                              115.17 USD

2014-10-31 price VBMPX                            178.30 USD

2014-10-31 price RGAGX                             45.46 USD

2014-10-31 price ITOT                             229.66 USD

2014-10-31 price VEA                              274.46 USD

2014-10-31 price VHT                               69.49 USD

2014-10-31 price GLD                              113.92 USD

2014-11-07 price VBMPX                            183.48 USD

2014-11-07 price RGAGX                             45.70 USD

2014-11-07 price ITOT                             229.50 USD

2014-11-07 price VEA                              273.33 USD

2014-11-07 price VHT                               70.85 USD

2014-11-07 price GLD                              120.32 USD

* Cash
=======
1980-05-12 open Expenses:Food:Groceries                         
1980-05-12 open Expenses:Food:Restaurant                        
1980-05-12 open Expenses:Food:Coffee                            
1980-05-12 open Expenses:Food:Alcohol                           
1980-05-12 open Expenses:Transport:Tram                         
1980-05-12 open Expenses:Home:Rent                              
1980-05-12 open Expenses:Home:Electricity                       
1980-05-12 open Expenses:Home:Internet                          
1980-05-12 open Expenses:Financial:Fees                         
1980-05-12 open Expenses:Financial:Commissions                  
* Prices

2012-01-06 price VBMPX                              81.48 USD
2012-01-06 price RGAGX                             107.90 USD
2012-01-06 price ITOT                              127.36 USD
2012-01-06 price VEA                               196.13 USD
2012-01-06 price VHT                               121.69 USD
2012-01-06 price GLD                                81.61 USD
2012-01-13 price VBMPX                              81.99 USD
2012-01-13 price RGAGX                             110.45 USD
2012-01-13 price ITOT                              128.17 USD
2012-01-13 price VEA                               196.87 USD
2012-01-13 price VHT                               118.94 USD
2012-01-13 price GLD                                81.88 USD
2012-01-20 price VBMPX                              81.54 USD
2012-01-20 price RGAGX                             106.10 USD
2012-01-20 price ITOT                              129.21 USD
2012-01-20 price VEA                               197.27 USD
2012-01-20 price VHT                               118.92 USD
2012-01-20 price GLD                                81.82 USD
2012-01-27 price VBMPX                              81.27 USD
2012-01-27 price RGAGX                             106.56 USD
2012-01-27 price ITOT                              128.90 USD
2012-01-27 price VEA                               199.18 USD
2012-01-27 price VHT                               119.72 USD
2012-01-27 price GLD                                81.69 USD
2012-02-03 price VBMPX                              81.26 USD
2012-02-03 price RGAGX                             107.72 USD
2012-02-03 price ITOT                              130.13 USD
2012-02-03 price VEA                               200.24 USD
2012-02-03 price VHT                               118.48 USD
2012-02-03 price GLD                                81.69 USD
2012-02-10 price VBMPX                              80.20 USD
2012-02-10 price RGAGX                             110.42 USD
2012-02-10 price ITOT                              130.82 USD
2012-02-10 price VEA                               195.80 USD
2012-02-10 price VHT                               116.07 USD
2012-02-10 price GLD                                81.94 USD
2012-02-17 price VBMPX                              80.27 USD
2012-02-17 price RGAGX                             108.93 USD
2012-02-17 price ITOT                              129.64 USD
2012-02-17 price VEA                               195.94 USD
2012-02-17 price VHT                               115.20 USD
2012-02-17 price GLD                                82.55 USD
2012-02-24 price VBMPX                              81.28 USD
2012-02-24 price RGAGX                             110.42 USD
2012-02-24 price ITOT                              126.50 USD
2012-02-24 price VEA                               196.91 USD
2012-02-24 price VHT                               114.66 USD
2012-02-24 price GLD                                82.28 USD
2012-03-02 price VBMPX                              83.18 USD
2012-03-02 price RGAGX                             112.08 USD
2012-03-02 price ITOT                              127.63 USD
2012-03-02 price VEA                               198.32 USD
2012-03-02 price VHT                               114.08 USD
2012-03-02 price GLD                                82.16 USD
2012-03-09 price VBMPX                              83.57 USD
2012-03-09 price RGAGX                             113.22 USD
2012-03-09 price ITOT                              127.43 USD
2012-03-09 price VEA                               200.38 USD
2012-03-09 price VHT                               114.32 USD
2012-03-09 price GLD                                81.67 USD
2012-03-16 price VBMPX                              83.23 USD
2012-03-16 price RGAGX                             115.04 USD
2012-03-16 price ITOT                              127.33 USD
2012-03-16 price VEA                               199.95 USD
2012-03-16 price VHT                               113.66 USD
2012-03-16 price GLD                                81.56 USD
2012-03-23 price VBMPX                              84.49 USD
2012-03-23 price RGAGX                             115.31 USD
2012-03-23 price ITOT                              129.15 USD
2012-03-23 price VEA                               202.33 USD
2012-03-23 price VHT                               115.73 USD
2012-03-23 price GLD                                82.05 USD
2012-03-30 price VBMPX                              82.71 USD
2012-03-30 price RGAGX                             110.29 USD
2012-03-30 price ITOT                              129.41 USD
2012-03-30 price VEA                               203.65 USD
2012-03-30 price VHT                               115.09 USD
2012-03-30 price GLD                                82.26 USD
2012-04-06 price VBMPX                              82.34 USD
2012-04-06 price RGAGX                             110.07 USD
2012-04-06 price ITOT                              128.17 USD
2012-04-06 price VEA                               204.25 USD
2012-04-06 price VHT                               112.62 USD
2012-04-06 price GLD                                82.19 USD
2012-04-13 price VBMPX                              80.36 USD
2012-04-13 price RGAGX                             108.58 USD
2012-04-13 price ITOT                              128.23 USD
2012-04-13 price VEA                               205.01 USD
2012-04-13 price VHT                               110.99 USD
2012-04-13 price GLD                                82.26 USD
2012-04-20 price VBMPX                              80.10 USD
2012-04-20 price RGAGX                             110.34 USD
2012-04-20 price ITOT                              130.48 USD
2012-04-20 price VEA                               209.59 USD
2012-04-20 price VHT                               108.22 USD
2012-04-20 price GLD                                81.89 USD
2012-04-27 price VBMPX                              80.93 USD
2012-04-27 price RGAGX                             109.06 USD
2012-04-27 price ITOT                              132.06 USD
2012-04-27 price VEA                               213.17 USD
2012-04-27 price VHT                               110.28 USD
2012-04-27 price GLD                                81.78 USD
2012-05-04 price VBMPX                              78.54 USD
2012-05-04 price RGAGX                             104.44 USD
2012-05-04 price ITOT                              133.49 USD
2012-05-04 price VEA                               216.60 USD
2012-05-04 price VHT                               110.73 USD
2012-05-04 price GLD                                81.57 USD
2012-05-11 price VBMPX                              78.86 USD
2012-05-11 price RGAGX                             106.12 USD
2012-05-11 price ITOT                              135.36 USD
2012-05-11 price VEA                               217.22 USD
2012-05-11 price VHT                               115.26 USD
2012-05-11 price GLD                                81.45 USD
2012-05-18 price VBMPX                              76.32 USD
2012-05-18 price RGAGX                             106.33 USD
2012-05-18 price ITOT                              137.93 USD
2012-05-18 price VEA                               221.36 USD
2012-05-18 price VHT                               113.06 USD
2012-05-18 price GLD                                82.24 USD
2012-05-25 price VBMPX                              76.83 USD
2012-05-25 price RGAGX                             109.32 USD
2012-05-25 price ITOT                              136.67 USD
2012-05-25 price VEA                               221.47 USD
2012-05-25 price VHT                               112.42 USD
2012-05-25 price GLD                                82.27 USD
2012-06-01 price VBMPX                              76.75 USD
2012-06-01 price RGAGX                             109.17 USD
2012-06-01 price ITOT                              137.69 USD
2012-06-01 price VEA                               223.11 USD
2012-06-01 price VHT                               109.69 USD
2012-06-01 price GLD                                82.48 USD
2012-06-08 price VBMPX                              75.83 USD
2012-06-08 price RGAGX                             107.96 USD
2012-06-08 price ITOT                              137.72 USD
2012-06-08 price VEA                               222.37 USD
2012-06-08 price VHT                               111.47 USD
2012-06-08 price GLD                                82.28 USD
2012-06-15 price VBMPX                              78.48 USD
2012-06-15 price RGAGX                             105.51 USD
2012-06-15 price ITOT                              139.28 USD
2012-06-15 price VEA                               220.57 USD
2012-06-15 price VHT                               113.83 USD
2012-06-15 price GLD                                82.91 USD
2012-06-22 price VBMPX                              80.05 USD
2012-06-22 price RGAGX                             107.21 USD
2012-06-22 price ITOT                              139.07 USD
2012-06-22 price VEA                               222.63 USD
2012-06-22 price VHT                               118.15 USD
2012-06-22 price GLD                                83.45 USD
2012-06-29 price VBMPX                              81.83 USD
2012-06-29 price RGAGX                             106.34 USD
2012-06-29 price ITOT                              139.53 USD
2012-06-29 price VEA                               221.48 USD
2012-06-29 price VHT                               117.17 USD
2012-06-29 price GLD                                83.91 USD
2012-07-06 price VBMPX                              82.17 USD
2012-07-06 price RGAGX                             107.20 USD
2012-07-06 price ITOT                              142.05 USD
2012-07-06 price VEA                               224.90 USD
2012-07-06 price VHT                               115.44 USD
2012-07-06 price GLD                                83.83 USD
2012-07-13 price VBMPX                              80.52 USD
2012-07-13 price RGAGX                             107.54 USD
2012-07-13 price ITOT                              141.96 USD
2012-07-13 price VEA                               227.06 USD
2012-07-13 price VHT                               115.85 USD
2012-07-13 price GLD                                84.28 USD
2012-07-20 price VBMPX                              80.50 USD
2012-07-20 price RGAGX                             108.52 USD
2012-07-20 price ITOT                              141.14 USD
2012-07-20 price VEA                               229.44 USD
2012-07-20 price VHT                               114.24 USD
2012-07-20 price GLD                                84.36 USD
2012-07-27 price VBMPX                              78.52 USD
2012-07-27 price RGAGX                             107.96 USD
2012-07-27 price ITOT                              142.74 USD
2012-07-27 price VEA                               227.63 USD
2012-07-27 price VHT                               116.50 USD
2012-07-27 price GLD                                84.52 USD
2012-08-03 price VBMPX                              79.47 USD
2012-08-03 price RGAGX                             105.25 USD
2012-08-03 price ITOT                              144.53 USD
2012-08-03 price VEA                               225.44 USD
2012-08-03 price VHT                               114.24 USD
2012-08-03 price GLD                                84.27 USD
2012-08-10 price VBMPX                              81.14 USD
2012-08-10 price RGAGX                             105.23 USD
2012-08-10 price ITOT                              144.22 USD
2012-08-10 price VEA                               226.66 USD
2012-08-10 price VHT                               115.08 USD
2012-08-10 price GLD                                84.19 USD
2012-08-17 price VBMPX                              82.26 USD
2012-08-17 price RGAGX                             103.34 USD
2012-08-17 price ITOT                              142.43 USD
2012-08-17 price VEA                               223.94 USD
2012-08-17 price VHT                               113.41 USD
2012-08-17 price GLD                                84.18 USD
2012-08-24 price VBMPX                              82.13 USD
2012-08-24 price RGAGX                             104.68 USD
2012-08-24 price ITOT                              144.65 USD
2012-08-24 price VEA                               220.95 USD
2012-08-24 price VHT                               113.52 USD
2012-08-24 price GLD                                84.44 USD
2012-08-31 price VBMPX                              83.19 USD
2012-08-31 price RGAGX                             103.41 USD
2012-08-31 price ITOT                              143.48 USD
2012-08-31 price VEA                               223.62 USD
2012-08-31 price VHT                               115.68 USD
2012-08-31 price GLD                                84.98 USD
2012-09-07 price VBMPX                              81.97 USD
2012-09-07 price RGAGX                             101.52 USD
2012-09-07 price ITOT                              142.14 USD
2012-09-07 price VEA                               222.36 USD
2012-09-07 price VHT                               119.12 USD
2012-09-07 price GLD                                84.80 USD
2012-09-14 price VBMPX                              85.95 USD
2012-09-14 price RGAGX                              99.03 USD
2012-09-14 price ITOT                              142.01 USD
2012-09-14 price VEA                               227.04 USD
2012-09-14 price VHT                               117.10 USD
2012-09-14 price GLD                                85.79 USD
2012-09-21 price VBMPX                              86.33 USD
2012-09-21 price RGAGX                              98.89 USD
2012-09-21 price ITOT                              142.97 USD
2012-09-21 price VEA                               225.35 USD
2012-09-21 price VHT                               116.45 USD
2012-09-21 price GLD                                86.38 USD
2012-09-28 price VBMPX                              85.48 USD
2012-09-28 price RGAGX                              97.79 USD
2012-09-28 price ITOT                              140.79 USD
2012-09-28 price VEA                               228.87 USD
2012-09-28 price VHT                               116.44 USD
2012-09-28 price GLD                                85.91 USD
2012-10-05 price VBMPX                              86.01 USD
2012-10-05 price RGAGX                              97.50 USD
2012-10-05 price ITOT                              139.78 USD
2012-10-05 price VEA                               227.86 USD
2012-10-05 price VHT                               117.05 USD
2012-10-05 price GLD                                86.24 USD
2012-10-12 price VBMPX                              85.12 USD
2012-10-12 price RGAGX                              97.38 USD
2012-10-12 price ITOT                              138.36 USD
2012-10-12 price VEA                               228.33 USD
2012-10-12 price VHT                               120.90 USD
2012-10-12 price GLD                                86.23 USD
2012-10-19 price VBMPX                              84.63 USD
2012-10-19 price RGAGX                             100.30 USD
2012-10-19 price ITOT                              139.32 USD
2012-10-19 price VEA                               230.89 USD
2012-10-19 price VHT                               122.59 USD
2012-10-19 price GLD                                86.21 USD
2012-10-26 price VBMPX                              84.61 USD
2012-10-26 price RGAGX                             100.49 USD
2012-10-26 price ITOT                              140.01 USD
2012-10-26 price VEA                               227.48 USD
2012-10-26 price VHT                               121.93 USD
2012-10-26 price GLD                                86.31 USD
2012-11-02 price VBMPX                              83.43 USD
2012-11-02 price RGAGX                             101.98 USD
2012-11-02 price ITOT                              140.17 USD
2012-11-02 price VEA                               227.31 USD
2012-11-02 price VHT                               121.99 USD
2012-11-02 price GLD                                86.50 USD
2012-11-09 price VBMPX                              82.01 USD
2012-11-09 price RGAGX                             103.76 USD
2012-11-09 price ITOT                              139.19 USD
2012-11-09 price VEA                               228.71 USD
2012-11-09 price VHT                               121.76 USD
2012-11-09 price GLD                                86.21 USD
2012-11-16 price VBMPX                              83.46 USD
2012-11-16 price RGAGX                             103.41 USD
2012-11-16 price ITOT                              141.13 USD
2012-11-16 price VEA                               227.14 USD
2012-11-16 price VHT                               121.77 USD
2012-11-16 price GLD                                86.25 USD
2012-11-23 price VBMPX                              82.84 USD
2012-11-23 price RGAGX                             104.31 USD
2012-11-23 price ITOT                              141.76 USD
2012-11-23 price VEA                               228.12 USD
2012-11-23 price VHT                               119.04 USD
2012-11-23 price GLD                                86.21 USD
2012-11-30 price VBMPX                              82.80 USD
2012-11-30 price RGAGX                             105.74 USD
2012-11-30 price ITOT                              142.46 USD
2012-11-30 price VEA                               229.44 USD
2012-11-30 price VHT                               116.61 USD
2012-11-30 price GLD                                86.16 USD
2012-12-07 price VBMPX                              83.89 USD
2012-12-07 price RGAGX                             105.70 USD
2012-12-07 price ITOT                              141.94 USD
2012-12-07 price VEA                               230.76 USD
2012-12-07 price VHT                               113.59 USD
2012-12-07 price GLD                                86.18 USD
2012-12-14 price VBMPX                              82.55 USD
2012-12-14 price RGAGX                             104.95 USD
2012-12-14 price ITOT                              141.86 USD
2012-12-14 price VEA                               230.25 USD
2012-12-14 price VHT                               113.98 USD
2012-12-14 price GLD                                86.53 USD
2012-12-21 price VBMPX                              83.52 USD
2012-12-21 price RGAGX                             101.33 USD
2012-12-21 price ITOT                              143.48 USD
2012-12-21 price VEA                               231.21 USD
2012-12-21 price VHT                               112.94 USD
2012-12-21 price GLD                                85.85 USD
2012-12-28 price VBMPX                              85.96 USD
2012-12-28 price RGAGX                             100.21 USD
2012-12-28 price ITOT                              143.63 USD
2012-12-28 price VEA                               232.45 USD
2012-12-28 price VHT                               116.89 USD
2012-12-28 price GLD                                86.71 USD
2013-01-04 price VBMPX                              82.08 USD
2013-01-04 price RGAGX                              97.92 USD
2013-01-04 price ITOT                              141.77 USD
2013-01-04 price VEA                               234.36 USD
2013-01-04 price VHT                               118.39 USD
2013-01-04 price GLD                                86.54 USD
2013-01-11 price VBMPX                              83.82 USD
2013-01-11 price RGAGX                              98.11 USD
2013-01-11 price ITOT                              142.24 USD
2013-01-11 price VEA                               236.36 USD
2013-01-11 price VHT                               119.24 USD
2013-01-11 price GLD                                86.33 USD
2013-01-18 price VBMPX                              83.72 USD
2013-01-18 price RGAGX                              96.28 USD
2013-01-18 price ITOT                              140.82 USD
2013-01-18 price VEA                               238.13 USD
2013-01-18 price VHT                               120.48 USD
2013-01-18 price GLD                                86.31 USD
2013-01-25 price VBMPX                              83.60 USD
2013-01-25 price RGAGX                              98.08 USD
2013-01-25 price ITOT                              141.32 USD
2013-01-25 price VEA                               235.50 USD
2013-01-25 price VHT                               119.57 USD
2013-01-25 price GLD                                86.38 USD
2013-02-01 price VBMPX                              81.44 USD
2013-02-01 price RGAGX                              97.16 USD
2013-02-01 price ITOT                              139.54 USD
2013-02-01 price VEA                               237.06 USD
2013-02-01 price VHT                               117.62 USD
2013-02-01 price GLD                                86.46 USD
2013-02-08 price VBMPX                              80.92 USD
2013-02-08 price RGAGX                              96.81 USD
2013-02-08 price ITOT                              139.98 USD
2013-02-08 price VEA                               240.50 USD
2013-02-08 price VHT                               115.27 USD
2013-02-08 price GLD                                86.49 USD
2013-02-15 price VBMPX                              82.06 USD
2013-02-15 price RGAGX                              97.83 USD
2013-02-15 price ITOT                              142.72 USD
2013-02-15 price VEA                               241.60 USD
2013-02-15 price VHT                               115.02 USD
2013-02-15 price GLD                                86.17 USD
2013-02-22 price VBMPX                              83.96 USD
2013-02-22 price RGAGX                              99.01 USD
2013-02-22 price ITOT                              142.88 USD
2013-02-22 price VEA                               242.59 USD
2013-02-22 price VHT                               112.12 USD
2013-02-22 price GLD                                87.19 USD
2013-03-01 price VBMPX                              82.62 USD
2013-03-01 price RGAGX                              97.49 USD
2013-03-01 price ITOT                              141.67 USD
2013-03-01 price VEA                               241.90 USD
2013-03-01 price VHT                               114.88 USD
2013-03-01 price GLD                                87.07 USD
2013-03-08 price VBMPX                              81.97 USD
2013-03-08 price RGAGX                              96.43 USD
2013-03-08 price ITOT                              139.75 USD
2013-03-08 price VEA                               244.69 USD
2013-03-08 price VHT                               111.99 USD
2013-03-08 price GLD                                86.87 USD
2013-03-15 price VBMPX                              84.38 USD
2013-03-15 price RGAGX                              95.83 USD
2013-03-15 price ITOT                              141.47 USD
2013-03-15 price VEA                               243.82 USD
2013-03-15 price VHT                               115.24 USD
2013-03-15 price GLD                                87.33 USD
2013-03-22 price VBMPX                              84.87 USD
2013-03-22 price RGAGX                              96.01 USD
2013-03-22 price ITOT                              144.96 USD
2013-03-22 price VEA                               245.98 USD
2013-03-22 price VHT                               117.94 USD
2013-03-22 price GLD                                87.85 USD
2013-03-29 price VBMPX                              85.48 USD
2013-03-29 price RGAGX                              96.63 USD
2013-03-29 price ITOT                              146.39 USD
2013-03-29 price VEA                               247.18 USD
2013-03-29 price VHT                               119.76 USD
2013-03-29 price GLD                                88.15 USD
2013-04-05 price VBMPX                              84.18 USD
2013-04-05 price RGAGX                              97.51 USD
2013-04-05 price ITOT                              147.44 USD
2013-04-05 price VEA                               243.17 USD
2013-04-05 price VHT                               117.14 USD
2013-04-05 price GLD                                88.22 USD
2013-04-12 price VBMPX                              83.95 USD
2013-04-12 price RGAGX                              97.46 USD
2013-04-12 price ITOT                              146.54 USD
2013-04-12 price VEA                               245.28 USD
2013-04-12 price VHT                               118.52 USD
2013-04-12 price GLD                                88.39 USD
2013-04-19 price VBMPX                              85.58 USD
2013-04-19 price RGAGX                              95.32 USD
2013-04-19 price ITOT                              148.33 USD
2013-04-19 price VEA                               244.78 USD
2013-04-19 price VHT                               121.44 USD
2013-04-19 price GLD                                88.26 USD
2013-04-26 price VBMPX                              86.38 USD
2013-04-26 price RGAGX                              96.02 USD
2013-04-26 price ITOT                              146.41 USD
2013-04-26 price VEA                               250.26 USD
2013-04-26 price VHT                               125.36 USD
2013-04-26 price GLD                                88.46 USD
2013-05-03 price VBMPX                              87.57 USD
2013-05-03 price RGAGX                              98.19 USD
2013-05-03 price ITOT                              146.60 USD
2013-05-03 price VEA                               247.04 USD
2013-05-03 price VHT                               126.12 USD
2013-05-03 price GLD                                88.78 USD
2013-05-10 price VBMPX                              89.00 USD
2013-05-10 price RGAGX                              97.49 USD
2013-05-10 price ITOT                              147.82 USD
2013-05-10 price VEA                               247.96 USD
2013-05-10 price VHT                               130.23 USD
2013-05-10 price GLD                                88.50 USD
2013-05-17 price VBMPX                              90.26 USD
2013-05-17 price RGAGX                              97.78 USD
2013-05-17 price ITOT                              146.52 USD
2013-05-17 price VEA                               253.16 USD
2013-05-17 price VHT                               127.32 USD
2013-05-17 price GLD                                88.82 USD
2013-05-24 price VBMPX                              90.46 USD
2013-05-24 price RGAGX                              99.00 USD
2013-05-24 price ITOT                              148.47 USD
2013-05-24 price VEA                               256.52 USD
2013-05-24 price VHT                               127.25 USD
2013-05-24 price GLD                                88.76 USD
2013-05-31 price VBMPX                              90.53 USD
2013-05-31 price RGAGX                             100.63 USD
2013-05-31 price ITOT                              151.79 USD
2013-05-31 price VEA                               254.84 USD
2013-05-31 price VHT                               126.61 USD
2013-05-31 price GLD                                88.62 USD
2013-06-07 price VBMPX                              91.51 USD
2013-06-07 price RGAGX                             100.10 USD
2013-06-07 price ITOT                              153.64 USD
2013-06-07 price VEA                               255.33 USD
2013-06-07 price VHT                               127.11 USD
2013-06-07 price GLD                                89.98 USD
2013-06-14 price VBMPX                              87.80 USD
2013-06-14 price RGAGX                             100.21 USD
2013-06-14 price ITOT                              154.85 USD
2013-06-14 price VEA                               255.74 USD
2013-06-14 price VHT                               128.91 USD
2013-06-14 price GLD                                90.09 USD
2013-06-21 price VBMPX                              86.67 USD
2013-06-21 price RGAGX                             100.74 USD
2013-06-21 price ITOT                              153.24 USD
2013-06-21 price VEA                               255.90 USD
2013-06-21 price VHT                               132.29 USD
2013-06-21 price GLD                                90.22 USD
2013-06-28 price VBMPX                              85.80 USD
2013-06-28 price RGAGX                             103.85 USD
2013-06-28 price ITOT                              152.98 USD
2013-06-28 price VEA                               254.48 USD
2013-06-28 price VHT                               132.61 USD
2013-06-28 price GLD                                90.46 USD
2013-07-05 price VBMPX                              84.63 USD
2013-07-05 price RGAGX                             102.38 USD
2013-07-05 price ITOT                              155.43 USD
2013-07-05 price VEA                               260.58 USD
2013-07-05 price VHT                               134.81 USD
2013-07-05 price GLD                                90.58 USD
2013-07-12 price VBMPX                              87.01 USD
2013-07-12 price RGAGX                             103.34 USD
2013-07-12 price ITOT                              155.70 USD
2013-07-12 price VEA                               264.25 USD
2013-07-12 price VHT                               134.44 USD
2013-07-12 price GLD                                90.77 USD
2013-07-19 price VBMPX                              86.28 USD
2013-07-19 price RGAGX                             101.97 USD
2013-07-19 price ITOT                              155.04 USD
2013-07-19 price VEA                               266.36 USD
2013-07-19 price VHT                               138.75 USD
2013-07-19 price GLD                                91.11 USD
2013-07-26 price VBMPX                              85.85 USD
2013-07-26 price RGAGX                             101.27 USD
2013-07-26 price ITOT                              153.15 USD
2013-07-26 price VEA                               264.43 USD
2013-07-26 price VHT                               137.35 USD
2013-07-26 price GLD                                91.22 USD
2013-08-02 price VBMPX                              85.52 USD
2013-08-02 price RGAGX                             100.68 USD
2013-08-02 price ITOT                              152.03 USD
2013-08-02 price VEA                               265.68 USD
2013-08-02 price VHT                               136.03 USD
2013-08-02 price GLD                                92.89 USD
2013-08-09 price VBMPX                              84.74 USD
2013-08-09 price RGAGX                             100.13 USD
2013-08-09 price ITOT                              154.32 USD
2013-08-09 price VEA                               265.26 USD
2013-08-09 price VHT                               135.54 USD
2013-08-09 price GLD                                93.05 USD
2013-08-16 price VBMPX                              85.01 USD
2013-08-16 price RGAGX                              98.09 USD
2013-08-16 price ITOT                              154.24 USD
2013-08-16 price VEA                               264.65 USD
2013-08-16 price VHT                               131.00 USD
2013-08-16 price GLD                                93.35 USD
2013-08-23 price VBMPX                              83.11 USD
2013-08-23 price RGAGX                              99.74 USD
2013-08-23 price ITOT                              154.03 USD
2013-08-23 price VEA                               262.95 USD
2013-08-23 price VHT                               130.20 USD
2013-08-23 price GLD                                93.78 USD
2013-08-30 price VBMPX                              83.44 USD
2013-08-30 price RGAGX                              99.36 USD
2013-08-30 price ITOT                              155.58 USD
2013-08-30 price VEA                               264.36 USD
2013-08-30 price VHT                               127.55 USD
2013-08-30 price GLD                                93.49 USD
2013-09-06 price VBMPX                              82.99 USD
2013-09-06 price RGAGX                              98.08 USD
2013-09-06 price ITOT                              156.52 USD
2013-09-06 price VEA                               268.38 USD
2013-09-06 price VHT                               129.00 USD
2013-09-06 price GLD                                93.32 USD
2013-09-13 price VBMPX                              83.13 USD
2013-09-13 price RGAGX                              98.22 USD
2013-09-13 price ITOT                              155.55 USD
2013-09-13 price VEA                               264.53 USD
2013-09-13 price VHT                               128.34 USD
2013-09-13 price GLD                                93.63 USD
2013-09-20 price VBMPX                              85.32 USD
2013-09-20 price RGAGX                              98.79 USD
2013-09-20 price ITOT                              155.19 USD
2013-09-20 price VEA                               264.74 USD
2013-09-20 price VHT                               124.81 USD
2013-09-20 price GLD                                93.56 USD
2013-09-27 price VBMPX                              83.94 USD
2013-09-27 price RGAGX                             102.89 USD
2013-09-27 price ITOT                              156.89 USD
2013-09-27 price VEA                               263.43 USD
2013-09-27 price VHT                               127.57 USD
2013-09-27 price GLD                                93.69 USD
2013-10-04 price VBMPX                              85.10 USD
2013-10-04 price RGAGX                             101.86 USD
2013-10-04 price ITOT                              154.92 USD
2013-10-04 price VEA                               262.76 USD
2013-10-04 price VHT                               128.63 USD
2013-10-04 price GLD                                94.01 USD
2013-10-11 price VBMPX                              86.27 USD
2013-10-11 price RGAGX                             100.65 USD
2013-10-11 price ITOT                              152.32 USD
2013-10-11 price VEA                               264.76 USD
2013-10-11 price VHT                               128.07 USD
2013-10-11 price GLD                                94.51 USD
2013-10-18 price VBMPX                              87.35 USD
2013-10-18 price RGAGX                              99.02 USD
2013-10-18 price ITOT                              150.12 USD
2013-10-18 price VEA                               261.26 USD
2013-10-18 price VHT                               131.40 USD
2013-10-18 price GLD                                94.66 USD
2013-10-25 price VBMPX                              85.59 USD
2013-10-25 price RGAGX                              98.26 USD
2013-10-25 price ITOT                              150.35 USD
2013-10-25 price VEA                               260.91 USD
2013-10-25 price VHT                               131.80 USD
2013-10-25 price GLD                                94.51 USD
2013-11-01 price VBMPX                              85.46 USD
2013-11-01 price RGAGX                              99.45 USD
2013-11-01 price ITOT                              150.55 USD
2013-11-01 price VEA                               258.47 USD
2013-11-01 price VHT                               135.34 USD
2013-11-01 price GLD                                95.37 USD
2013-11-08 price VBMPX                              87.20 USD
2013-11-08 price RGAGX                              98.53 USD
2013-11-08 price ITOT                              151.54 USD
2013-11-08 price VEA                               261.99 USD
2013-11-08 price VHT                               131.96 USD
2013-11-08 price GLD                                95.07 USD
2013-11-15 price VBMPX                              88.65 USD
2013-11-15 price RGAGX                             100.37 USD
2013-11-15 price ITOT                              153.82 USD
2013-11-15 price VEA                               266.38 USD
2013-11-15 price VHT                               133.65 USD
2013-11-15 price GLD                                96.10 USD
2013-11-22 price VBMPX                              86.66 USD
2013-11-22 price RGAGX                              99.05 USD
2013-11-22 price ITOT                              152.92 USD
2013-11-22 price VEA                               268.72 USD
2013-11-22 price VHT                               132.61 USD
2013-11-22 price GLD                                96.83 USD
2013-11-29 price VBMPX                              84.89 USD
2013-11-29 price RGAGX                              98.04 USD
2013-11-29 price ITOT                              154.90 USD
2013-11-29 price VEA                               265.41 USD
2013-11-29 price VHT                               130.82 USD
2013-11-29 price GLD                                96.16 USD
2013-12-06 price VBMPX                              84.85 USD
2013-12-06 price RGAGX                             101.53 USD
2013-12-06 price ITOT                              154.35 USD
2013-12-06 price VEA                               264.13 USD
2013-12-06 price VHT                               132.15 USD
2013-12-06 price GLD                                95.60 USD
2013-12-13 price VBMPX                              85.46 USD
2013-12-13 price RGAGX                              99.31 USD
2013-12-13 price ITOT                              153.13 USD
2013-12-13 price VEA                               266.00 USD
2013-12-13 price VHT                               129.82 USD
2013-12-13 price GLD                                94.85 USD
2013-12-20 price VBMPX                              84.96 USD
2013-12-20 price RGAGX                             100.30 USD
2013-12-20 price ITOT                              152.38 USD
2013-12-20 price VEA                               272.21 USD
2013-12-20 price VHT                               129.88 USD
2013-12-20 price GLD                                95.12 USD
2013-12-27 price VBMPX                              84.01 USD
2013-12-27 price RGAGX                             101.33 USD
2013-12-27 price ITOT                              154.76 USD
2013-12-27 price VEA                               274.92 USD
2013-12-27 price VHT                               130.74 USD
2013-12-27 price GLD                                95.09 USD
2014-01-03 price VBMPX                              84.90 USD
2014-01-03 price RGAGX                             100.24 USD
2014-01-03 price ITOT                              156.46 USD
2014-01-03 price VEA                               272.14 USD
2014-01-03 price VHT                               128.00 USD
2014-01-03 price GLD                                95.92 USD
2014-01-10 price VBMPX                              83.26 USD
2014-01-10 price RGAGX                             103.43 USD
2014-01-10 price ITOT                              154.44 USD
2014-01-10 price VEA                               274.84 USD
2014-01-10 price VHT                               124.45 USD
2014-01-10 price GLD                                96.11 USD
2014-01-17 price VBMPX                              84.90 USD
2014-01-17 price RGAGX                             102.95 USD
2014-01-17 price ITOT                              155.38 USD
2014-01-17 price VEA                               273.75 USD
2014-01-17 price VHT                               124.56 USD
2014-01-17 price GLD                                96.56 USD
2014-01-24 price VBMPX                              85.18 USD
2014-01-24 price RGAGX                             103.12 USD
2014-01-24 price ITOT                              157.07 USD
2014-01-24 price VEA                               270.54 USD
2014-01-24 price VHT                               126.72 USD
2014-01-24 price GLD                                97.39 USD
2014-01-31 price VBMPX                              82.62 USD
2014-01-31 price RGAGX                             100.93 USD
2014-01-31 price ITOT                              157.93 USD
2014-01-31 price VEA                               270.25 USD
2014-01-31 price VHT                               128.97 USD
2014-01-31 price GLD                                96.79 USD
2014-02-07 price VBMPX                              82.85 USD
2014-02-07 price RGAGX                              98.91 USD
2014-02-07 price ITOT                              157.98 USD
2014-02-07 price VEA                               275.07 USD
2014-02-07 price VHT                               125.67 USD
2014-02-07 price GLD                                96.68 USD
2014-02-14 price VBMPX                              82.87 USD
2014-02-14 price RGAGX                              99.63 USD
2014-02-14 price ITOT                              159.03 USD
2014-02-14 price VEA                               273.85 USD
2014-02-14 price VHT                               127.05 USD
2014-02-14 price GLD                                96.78 USD
2014-02-21 price VBMPX                              81.46 USD
2014-02-21 price RGAGX                              97.86 USD
2014-02-21 price ITOT                              156.13 USD
2014-02-21 price VEA                               284.63 USD
2014-02-21 price VHT                               124.74 USD
2014-02-21 price GLD                                96.86 USD
2014-02-28 price VBMPX                              80.42 USD
2014-02-28 price RGAGX                              96.88 USD
2014-02-28 price ITOT                              158.53 USD
2014-02-28 price VEA                               283.47 USD
2014-02-28 price VHT                               127.92 USD
2014-02-28 price GLD                                97.33 USD
2014-03-07 price VBMPX                              83.69 USD
2014-03-07 price RGAGX                              95.10 USD
2014-03-07 price ITOT                              156.14 USD
2014-03-07 price VEA                               279.87 USD
2014-03-07 price VHT                               126.47 USD
2014-03-07 price GLD                                97.50 USD
2014-03-14 price VBMPX                              82.21 USD
2014-03-14 price RGAGX                              98.28 USD
2014-03-14 price ITOT                              156.99 USD
2014-03-14 price VEA                               285.53 USD
2014-03-14 price VHT                               124.49 USD
2014-03-14 price GLD                                97.13 USD
2014-03-21 price VBMPX                              81.20 USD
2014-03-21 price RGAGX                              99.31 USD
2014-03-21 price ITOT                              157.14 USD
2014-03-21 price VEA                               288.37 USD
2014-03-21 price VHT                               124.70 USD
2014-03-21 price GLD                                97.28 USD
2014-03-28 price VBMPX                              80.41 USD
2014-03-28 price RGAGX                              99.09 USD
2014-03-28 price ITOT                              156.83 USD
2014-03-28 price VEA                               289.35 USD
2014-03-28 price VHT                               123.50 USD
2014-03-28 price GLD                                96.96 USD
2014-04-04 price VBMPX                              81.11 USD
2014-04-04 price RGAGX                             100.07 USD
2014-04-04 price ITOT                              155.47 USD
2014-04-04 price VEA                               287.99 USD
2014-04-04 price VHT                               119.45 USD
2014-04-04 price GLD                                97.29 USD
2014-04-11 price VBMPX                              81.18 USD
2014-04-11 price RGAGX                             100.10 USD
2014-04-11 price ITOT                              156.73 USD
2014-04-11 price VEA                               288.20 USD
2014-04-11 price VHT                               119.56 USD
2014-04-11 price GLD                                96.83 USD
2014-04-18 price VBMPX                              81.14 USD
2014-04-18 price RGAGX                              97.78 USD
2014-04-18 price ITOT                              157.16 USD
2014-04-18 price VEA                               291.89 USD
2014-04-18 price VHT                               117.93 USD
2014-04-18 price GLD                                96.76 USD
2014-04-25 price VBMPX                              81.64 USD
2014-04-25 price RGAGX                             100.59 USD
2014-04-25 price ITOT                              155.77 USD
2014-04-25 price VEA                               290.21 USD
2014-04-25 price VHT                               121.34 USD
2014-04-25 price GLD                                97.27 USD
2014-05-02 price VBMPX                              80.77 USD
2014-05-02 price RGAGX                             100.47 USD
2014-05-02 price ITOT                              156.24 USD
2014-05-02 price VEA                               295.41 USD
2014-05-02 price VHT                               121.49 USD
2014-05-02 price GLD                                97.68 USD
2014-05-09 price VBMPX                              80.82 USD
2014-05-09 price RGAGX                             105.87 USD
2014-05-09 price ITOT                              155.78 USD
2014-05-09 price VEA                               299.89 USD
2014-05-09 price VHT                               120.77 USD
2014-05-09 price GLD                                98.10 USD
2014-05-16 price VBMPX                              81.46 USD
2014-05-16 price RGAGX                             104.86 USD
2014-05-16 price ITOT                              156.78 USD
2014-05-16 price VEA                               305.13 USD
2014-05-16 price VHT                               121.19 USD
2014-05-16 price GLD                                98.35 USD
2014-05-23 price VBMPX                              81.41 USD
2014-05-23 price RGAGX                             105.70 USD
2014-05-23 price ITOT                              157.66 USD
2014-05-23 price VEA                               302.75 USD
2014-05-23 price VHT                               119.91 USD
2014-05-23 price GLD                                98.83 USD
2014-05-30 price VBMPX                              82.57 USD
2014-05-30 price RGAGX                             108.74 USD
2014-05-30 price ITOT                              157.49 USD
2014-05-30 price VEA                               303.21 USD
2014-05-30 price VHT                               118.17 USD
2014-05-30 price GLD                                99.38 USD
2014-06-06 price VBMPX                              84.06 USD
2014-06-06 price RGAGX                             111.76 USD
2014-06-06 price ITOT                              158.43 USD
2014-06-06 price VEA                               298.85 USD
2014-06-06 price VHT                               120.27 USD
2014-06-06 price GLD                                99.10 USD
2014-06-13 price VBMPX                              83.98 USD
2014-06-13 price RGAGX                             112.11 USD
2014-06-13 price ITOT                              159.39 USD
2014-06-13 price VEA                               301.42 USD
2014-06-13 price VHT                               121.78 USD
2014-06-13 price GLD                               100.23 USD
2014-06-20 price VBMPX                              82.02 USD
2014-06-20 price RGAGX                             112.47 USD
2014-06-20 price ITOT                              158.76 USD
2014-06-20 price VEA                               300.81 USD
2014-06-20 price VHT                               123.92 USD
2014-06-20 price GLD                                99.33 USD
2014-06-27 price VBMPX                              82.10 USD
2014-06-27 price RGAGX                             114.74 USD
2014-06-27 price ITOT                              158.05 USD
2014-06-27 price VEA                               302.58 USD
2014-06-27 price VHT                               123.50 USD
2014-06-27 price GLD                                99.86 USD
2014-07-04 price VBMPX                              82.67 USD
2014-07-04 price RGAGX                             114.09 USD
2014-07-04 price ITOT                              158.73 USD
2014-07-04 price VEA                               304.53 USD
2014-07-04 price VHT                               123.07 USD
2014-07-04 price GLD                                99.52 USD
2014-07-11 price VBMPX                              84.02 USD
2014-07-11 price RGAGX                             111.99 USD
2014-07-11 price ITOT                              158.66 USD
2014-07-11 price VEA                               303.38 USD
2014-07-11 price VHT                               118.94 USD
2014-07-11 price GLD                                99.51 USD
2014-07-18 price VBMPX                              80.70 USD
2014-07-18 price RGAGX                             114.79 USD
2014-07-18 price ITOT                              160.27 USD
2014-07-18 price VEA                               305.56 USD
2014-07-18 price VHT                               122.18 USD
2014-07-18 price GLD                               100.94 USD
2014-07-25 price VBMPX                              79.41 USD
2014-07-25 price RGAGX                             112.31 USD
2014-07-25 price ITOT                              162.46 USD
2014-07-25 price VEA                               304.37 USD
2014-07-25 price VHT                               124.15 USD
2014-07-25 price GLD                               101.03 USD
2014-08-01 price VBMPX                              78.99 USD
2014-08-01 price RGAGX                             112.79 USD
2014-08-01 price ITOT                              160.81 USD
2014-08-01 price VEA                               308.78 USD
2014-08-01 price VHT                               123.80 USD
2014-08-01 price GLD                               102.12 USD
2014-08-08 price VBMPX                              79.28 USD
2014-08-08 price RGAGX                             113.29 USD
2014-08-08 price ITOT                              162.81 USD
2014-08-08 price VEA                               310.35 USD
2014-08-08 price VHT                               121.98 USD
2014-08-08 price GLD                               102.39 USD
2014-08-15 price VBMPX                              77.77 USD
2014-08-15 price RGAGX                             112.37 USD
2014-08-15 price ITOT                              163.10 USD
2014-08-15 price VEA                               310.44 USD
2014-08-15 price VHT                               121.81 USD
2014-08-15 price GLD                               101.92 USD
2014-08-22 price VBMPX                              78.44 USD
2014-08-22 price RGAGX                             114.22 USD
2014-08-22 price ITOT                              164.18 USD
2014-08-22 price VEA                               307.15 USD
2014-08-22 price VHT                               124.59 USD
2014-08-22 price GLD                               101.86 USD
2014-08-29 price VBMPX                              81.80 USD
2014-08-29 price RGAGX                             119.72 USD
2014-08-29 price ITOT                              163.72 USD
2014-08-29 price VEA                               311.07 USD
2014-08-29 price VHT                               123.22 USD
2014-08-29 price GLD                               101.77 USD
2014-09-05 price VBMPX                              81.53 USD
2014-09-05 price RGAGX                             120.45 USD
2014-09-05 price ITOT                              164.91 USD
2014-09-05 price VEA                               304.99 USD
2014-09-05 price VHT                               125.40 USD
2014-09-05 price GLD                               102.37 USD
2014-09-12 price VBMPX                              81.32 USD
2014-09-12 price RGAGX                             120.28 USD
2014-09-12 price ITOT                              164.76 USD
2014-09-12 price VEA                               304.23 USD
2014-09-12 price VHT                               125.27 USD
2014-09-12 price GLD                               102.39 USD
2014-09-19 price VBMPX                              82.59 USD
2014-09-19 price RGAGX                             120.97 USD
2014-09-19 price ITOT                              167.29 USD
2014-09-19 price VEA                               300.35 USD
2014-09-19 price VHT                               127.22 USD
2014-09-19 price GLD                               101.62 USD
2014-09-26 price VBMPX                              83.79 USD
2014-09-26 price RGAGX                             121.70 USD
2014-09-26 price ITOT                              169.40 USD
2014-09-26 price VEA                               300.91 USD
2014-09-26 price VHT                               125.63 USD
2014-09-26 price GLD                               101.13 USD
2014-10-03 price VBMPX                              84.81 USD
2014-10-03 price RGAGX                             119.64 USD
2014-10-03 price ITOT                              172.43 USD
2014-10-03 price VEA                               298.23 USD
2014-10-03 price VHT                               124.45 USD
2014-10-03 price GLD                               101.04 USD
2014-10-10 price VBMPX                              88.25 USD
2014-10-10 price RGAGX                             119.97 USD
2014-10-10 price ITOT                              171.13 USD
2014-10-10 price VEA                               300.35 USD
2014-10-10 price VHT                               124.18 USD
2014-10-10 price GLD                               100.00 USD
2014-10-17 price VBMPX                              88.15 USD
2014-10-17 price RGAGX                             122.34 USD
2014-10-17 price ITOT                              170.79 USD
2014-10-17 price VEA                               300.03 USD
2014-10-17 price VHT                               123.78 USD
2014-10-17 price GLD                               100.24 USD
2014-10-24 price VBMPX                              87.24 USD
2014-10-24 price RGAGX                             126.55 USD
2014-10-24 price ITOT                              167.86 USD
2014-10-24 price VEA                               293.47 USD
2014-10-24 price VHT                               127.80 USD
2014-10-24 price GLD                               100.29 USD
2014-10-31 price VBMPX                              87.34 USD
2014-10-31 price RGAGX                             130.58 USD
2014-10-31 price ITOT                              168.21 USD
2014-10-31 price VEA                               294.82 USD
2014-10-31 price VHT                               128.60 USD
2014-10-31 price GLD                                99.81 USD
2014-11-07 price VBMPX                              86.80 USD
2014-11-07 price RGAGX                             128.28 USD
2014-11-07 price ITOT                              168.16 USD
2014-11-07 price VEA                               296.66 USD
2014-11-07 price VHT                               129.84 USD
2014-11-07 price GLD                                99.39 USD
2014-11-14 price VBMPX                              87.11 USD
2014-11-14 price RGAGX                             127.33 USD
2014-11-14 price ITOT                              168.69 USD
2014-11-14 price VEA                               296.68 USD
2014-11-14 price VHT                               130.60 USD
2014-11-14 price GLD                                99.65 USD
2014-11-21 price VBMPX                              85.96 USD
2014-11-21 price RGAGX                             127.52 USD
2014-11-21 price ITOT                              168.58 USD
2014-11-21 price VEA                               299.79 USD
2014-11-21 price VHT                               127.98 USD
2014-11-21 price GLD                               100.31 USD
2014-11-28 price VBMPX                              82.27 USD
2014-11-28 price RGAGX                             124.98 USD
2014-11-28 price ITOT                              169.11 USD
2014-11-28 price VEA                               297.25 USD
2014-11-28 price VHT                               125.77 USD
2014-11-28 price GLD                               100.00 USD
* Cash
>>>>>>> bad1e68d
<|MERGE_RESOLUTION|>--- conflicted
+++ resolved
@@ -9,15 +9,8 @@
 
 * Equity Accounts
 
-<<<<<<< HEAD
-1980-05-12 open Equity:Opening-Balances
-
-1980-05-12 open Liabilities:AccountsPayable
-
-=======
 1980-05-12 open Equity:Opening-Balances                         
 1980-05-12 open Liabilities:AccountsPayable                     
->>>>>>> bad1e68d
 * Banking
 
 2012-01-01 open Assets:US:BofA:Checking                        USD
@@ -4475,21 +4468,10 @@
 2012-01-01 open Income:US:Hoogle:GroupTermLife               USD
 2012-01-01 open Income:US:Hoogle:Vacation                    VACHR
 2012-01-01 open Assets:US:Hoogle:Vacation                    VACHR
-<<<<<<< HEAD
-
-2012-01-01 open Expenses:Health:Life:GroupTermLife
-
-2012-01-01 open Expenses:Health:Medical:Insurance
-
-2012-01-01 open Expenses:Health:Dental:Insurance
-
-2012-01-01 open Expenses:Health:Vision:Insurance
-=======
 2012-01-01 open Expenses:Health:Life:GroupTermLife              
 2012-01-01 open Expenses:Health:Medical:Insurance               
 2012-01-01 open Expenses:Health:Dental:Insurance                
 2012-01-01 open Expenses:Health:Vision:Insurance                
->>>>>>> bad1e68d
 
 2012-01-01 event "employer" "Hoogle, 1600 Amphibious Parkway, River View, CA"
 
@@ -6027,1820 +6009,6 @@
   Assets:US:Federal:PreTax401k                      17500 IRAUSD
 * Expenses
 
-<<<<<<< HEAD
-1980-05-12 open Expenses:Food:Groceries
-
-1980-05-12 open Expenses:Food:Restaurant
-
-1980-05-12 open Expenses:Food:Coffee
-
-1980-05-12 open Expenses:Food:Alcohol
-
-1980-05-12 open Expenses:Transport:Tram
-
-1980-05-12 open Expenses:Home:Rent
-
-1980-05-12 open Expenses:Home:Electricity
-
-1980-05-12 open Expenses:Home:Internet
-
-1980-05-12 open Expenses:Financial:Fees
-
-1980-05-12 open Expenses:Financial:Commissions
-
-
-* Prices
-
-2012-01-06 price VBMPX                            152.91 USD
-
-2012-01-06 price RGAGX                             50.28 USD
-
-2012-01-06 price ITOT                             162.87 USD
-
-2012-01-06 price VEA                              197.40 USD
-
-2012-01-06 price VHT                               57.74 USD
-
-2012-01-06 price GLD                               98.24 USD
-
-2012-01-13 price VBMPX                            155.89 USD
-
-2012-01-13 price RGAGX                             51.29 USD
-
-2012-01-13 price ITOT                             162.26 USD
-
-2012-01-13 price VEA                              201.04 USD
-
-2012-01-13 price VHT                               57.78 USD
-
-2012-01-13 price GLD                              103.29 USD
-
-2012-01-20 price VBMPX                            150.57 USD
-
-2012-01-20 price RGAGX                             52.43 USD
-
-2012-01-20 price ITOT                             161.94 USD
-
-2012-01-20 price VEA                              201.06 USD
-
-2012-01-20 price VHT                               59.97 USD
-
-2012-01-20 price GLD                              106.45 USD
-
-2012-01-27 price VBMPX                            149.87 USD
-
-2012-01-27 price RGAGX                             52.26 USD
-
-2012-01-27 price ITOT                             161.27 USD
-
-2012-01-27 price VEA                              199.45 USD
-
-2012-01-27 price VHT                               58.92 USD
-
-2012-01-27 price GLD                              108.86 USD
-
-2012-02-03 price VBMPX                            153.66 USD
-
-2012-02-03 price RGAGX                             53.24 USD
-
-2012-02-03 price ITOT                             161.90 USD
-
-2012-02-03 price VEA                              198.01 USD
-
-2012-02-03 price VHT                               59.16 USD
-
-2012-02-03 price GLD                              109.62 USD
-
-2012-02-10 price VBMPX                            153.54 USD
-
-2012-02-10 price RGAGX                             50.86 USD
-
-2012-02-10 price ITOT                             163.11 USD
-
-2012-02-10 price VEA                              199.44 USD
-
-2012-02-10 price VHT                               59.86 USD
-
-2012-02-10 price GLD                              107.74 USD
-
-2012-02-17 price VBMPX                            152.69 USD
-
-2012-02-17 price RGAGX                             51.24 USD
-
-2012-02-17 price ITOT                             166.02 USD
-
-2012-02-17 price VEA                              201.75 USD
-
-2012-02-17 price VHT                               60.43 USD
-
-2012-02-17 price GLD                              107.99 USD
-
-2012-02-24 price VBMPX                            151.87 USD
-
-2012-02-24 price RGAGX                             51.39 USD
-
-2012-02-24 price ITOT                             166.58 USD
-
-2012-02-24 price VEA                              203.70 USD
-
-2012-02-24 price VHT                               59.87 USD
-
-2012-02-24 price GLD                              107.54 USD
-
-2012-03-02 price VBMPX                            151.55 USD
-
-2012-03-02 price RGAGX                             51.77 USD
-
-2012-03-02 price ITOT                             166.21 USD
-
-2012-03-02 price VEA                              206.66 USD
-
-2012-03-02 price VHT                               58.49 USD
-
-2012-03-02 price GLD                              108.47 USD
-
-2012-03-09 price VBMPX                            147.37 USD
-
-2012-03-09 price RGAGX                             53.38 USD
-
-2012-03-09 price ITOT                             167.62 USD
-
-2012-03-09 price VEA                              213.53 USD
-
-2012-03-09 price VHT                               57.67 USD
-
-2012-03-09 price GLD                              108.59 USD
-
-2012-03-16 price VBMPX                            146.44 USD
-
-2012-03-16 price RGAGX                             52.76 USD
-
-2012-03-16 price ITOT                             168.57 USD
-
-2012-03-16 price VEA                              212.77 USD
-
-2012-03-16 price VHT                               56.98 USD
-
-2012-03-16 price GLD                              112.62 USD
-
-2012-03-23 price VBMPX                            147.68 USD
-
-2012-03-23 price RGAGX                             53.13 USD
-
-2012-03-23 price ITOT                             169.21 USD
-
-2012-03-23 price VEA                              211.31 USD
-
-2012-03-23 price VHT                               55.99 USD
-
-2012-03-23 price GLD                              110.67 USD
-
-2012-03-30 price VBMPX                            149.27 USD
-
-2012-03-30 price RGAGX                             52.76 USD
-
-2012-03-30 price ITOT                             166.81 USD
-
-2012-03-30 price VEA                              214.04 USD
-
-2012-03-30 price VHT                               56.23 USD
-
-2012-03-30 price GLD                              110.07 USD
-
-2012-04-06 price VBMPX                            150.72 USD
-
-2012-04-06 price RGAGX                             52.18 USD
-
-2012-04-06 price ITOT                             168.35 USD
-
-2012-04-06 price VEA                              214.22 USD
-
-2012-04-06 price VHT                               54.41 USD
-
-2012-04-06 price GLD                              112.54 USD
-
-2012-04-13 price VBMPX                            152.74 USD
-
-2012-04-13 price RGAGX                             51.64 USD
-
-2012-04-13 price ITOT                             171.15 USD
-
-2012-04-13 price VEA                              203.78 USD
-
-2012-04-13 price VHT                               54.67 USD
-
-2012-04-13 price GLD                              114.82 USD
-
-2012-04-20 price VBMPX                            148.72 USD
-
-2012-04-20 price RGAGX                             51.19 USD
-
-2012-04-20 price ITOT                             171.31 USD
-
-2012-04-20 price VEA                              203.93 USD
-
-2012-04-20 price VHT                               56.33 USD
-
-2012-04-20 price GLD                              112.17 USD
-
-2012-04-27 price VBMPX                            150.03 USD
-
-2012-04-27 price RGAGX                             51.78 USD
-
-2012-04-27 price ITOT                             172.37 USD
-
-2012-04-27 price VEA                              203.57 USD
-
-2012-04-27 price VHT                               55.12 USD
-
-2012-04-27 price GLD                              112.00 USD
-
-2012-05-04 price VBMPX                            154.16 USD
-
-2012-05-04 price RGAGX                             51.85 USD
-
-2012-05-04 price ITOT                             172.64 USD
-
-2012-05-04 price VEA                              203.97 USD
-
-2012-05-04 price VHT                               53.80 USD
-
-2012-05-04 price GLD                              111.69 USD
-
-2012-05-11 price VBMPX                            158.01 USD
-
-2012-05-11 price RGAGX                             50.99 USD
-
-2012-05-11 price ITOT                             171.25 USD
-
-2012-05-11 price VEA                              204.12 USD
-
-2012-05-11 price VHT                               54.58 USD
-
-2012-05-11 price GLD                              111.88 USD
-
-2012-05-18 price VBMPX                            153.81 USD
-
-2012-05-18 price RGAGX                             50.80 USD
-
-2012-05-18 price ITOT                             172.92 USD
-
-2012-05-18 price VEA                              205.11 USD
-
-2012-05-18 price VHT                               55.74 USD
-
-2012-05-18 price GLD                              112.26 USD
-
-2012-05-25 price VBMPX                            156.60 USD
-
-2012-05-25 price RGAGX                             49.26 USD
-
-2012-05-25 price ITOT                             173.88 USD
-
-2012-05-25 price VEA                              203.75 USD
-
-2012-05-25 price VHT                               56.58 USD
-
-2012-05-25 price GLD                              112.77 USD
-
-2012-06-01 price VBMPX                            156.72 USD
-
-2012-06-01 price RGAGX                             49.16 USD
-
-2012-06-01 price ITOT                             175.90 USD
-
-2012-06-01 price VEA                              201.90 USD
-
-2012-06-01 price VHT                               57.47 USD
-
-2012-06-01 price GLD                              111.24 USD
-
-2012-06-08 price VBMPX                            157.21 USD
-
-2012-06-08 price RGAGX                             48.97 USD
-
-2012-06-08 price ITOT                             176.12 USD
-
-2012-06-08 price VEA                              202.13 USD
-
-2012-06-08 price VHT                               56.64 USD
-
-2012-06-08 price GLD                              112.80 USD
-
-2012-06-15 price VBMPX                            155.65 USD
-
-2012-06-15 price RGAGX                             47.44 USD
-
-2012-06-15 price ITOT                             176.36 USD
-
-2012-06-15 price VEA                              202.15 USD
-
-2012-06-15 price VHT                               57.88 USD
-
-2012-06-15 price GLD                              113.53 USD
-
-2012-06-22 price VBMPX                            156.67 USD
-
-2012-06-22 price RGAGX                             46.46 USD
-
-2012-06-22 price ITOT                             175.25 USD
-
-2012-06-22 price VEA                              203.20 USD
-
-2012-06-22 price VHT                               57.28 USD
-
-2012-06-22 price GLD                              113.13 USD
-
-2012-06-29 price VBMPX                            159.91 USD
-
-2012-06-29 price RGAGX                             46.62 USD
-
-2012-06-29 price ITOT                             174.89 USD
-
-2012-06-29 price VEA                              196.38 USD
-
-2012-06-29 price VHT                               57.76 USD
-
-2012-06-29 price GLD                              116.00 USD
-
-2012-07-06 price VBMPX                            159.79 USD
-
-2012-07-06 price RGAGX                             45.88 USD
-
-2012-07-06 price ITOT                             175.88 USD
-
-2012-07-06 price VEA                              200.99 USD
-
-2012-07-06 price VHT                               57.76 USD
-
-2012-07-06 price GLD                              111.74 USD
-
-2012-07-13 price VBMPX                            161.95 USD
-
-2012-07-13 price RGAGX                             45.36 USD
-
-2012-07-13 price ITOT                             176.21 USD
-
-2012-07-13 price VEA                              201.49 USD
-
-2012-07-13 price VHT                               56.37 USD
-
-2012-07-13 price GLD                              110.38 USD
-
-2012-07-20 price VBMPX                            158.44 USD
-
-2012-07-20 price RGAGX                             44.98 USD
-
-2012-07-20 price ITOT                             178.28 USD
-
-2012-07-20 price VEA                              202.95 USD
-
-2012-07-20 price VHT                               56.60 USD
-
-2012-07-20 price GLD                              111.08 USD
-
-2012-07-27 price VBMPX                            159.58 USD
-
-2012-07-27 price RGAGX                             44.05 USD
-
-2012-07-27 price ITOT                             178.01 USD
-
-2012-07-27 price VEA                              198.53 USD
-
-2012-07-27 price VHT                               55.88 USD
-
-2012-07-27 price GLD                              112.78 USD
-
-2012-08-03 price VBMPX                            161.87 USD
-
-2012-08-03 price RGAGX                             43.59 USD
-
-2012-08-03 price ITOT                             176.84 USD
-
-2012-08-03 price VEA                              195.74 USD
-
-2012-08-03 price VHT                               55.67 USD
-
-2012-08-03 price GLD                              111.54 USD
-
-2012-08-10 price VBMPX                            161.69 USD
-
-2012-08-10 price RGAGX                             44.68 USD
-
-2012-08-10 price ITOT                             177.04 USD
-
-2012-08-10 price VEA                              194.66 USD
-
-2012-08-10 price VHT                               54.73 USD
-
-2012-08-10 price GLD                              111.11 USD
-
-2012-08-17 price VBMPX                            164.98 USD
-
-2012-08-17 price RGAGX                             45.44 USD
-
-2012-08-17 price ITOT                             174.59 USD
-
-2012-08-17 price VEA                              194.10 USD
-
-2012-08-17 price VHT                               55.68 USD
-
-2012-08-17 price GLD                              112.96 USD
-
-2012-08-24 price VBMPX                            168.55 USD
-
-2012-08-24 price RGAGX                             45.30 USD
-
-2012-08-24 price ITOT                             175.40 USD
-
-2012-08-24 price VEA                              192.82 USD
-
-2012-08-24 price VHT                               55.05 USD
-
-2012-08-24 price GLD                              114.96 USD
-
-2012-08-31 price VBMPX                            172.92 USD
-
-2012-08-31 price RGAGX                             45.22 USD
-
-2012-08-31 price ITOT                             173.11 USD
-
-2012-08-31 price VEA                              192.42 USD
-
-2012-08-31 price VHT                               56.87 USD
-
-2012-08-31 price GLD                              110.73 USD
-
-2012-09-07 price VBMPX                            173.39 USD
-
-2012-09-07 price RGAGX                             45.49 USD
-
-2012-09-07 price ITOT                             172.90 USD
-
-2012-09-07 price VEA                              188.81 USD
-
-2012-09-07 price VHT                               57.88 USD
-
-2012-09-07 price GLD                              109.87 USD
-
-2012-09-14 price VBMPX                            168.43 USD
-
-2012-09-14 price RGAGX                             46.44 USD
-
-2012-09-14 price ITOT                             174.12 USD
-
-2012-09-14 price VEA                              190.09 USD
-
-2012-09-14 price VHT                               59.36 USD
-
-2012-09-14 price GLD                              111.87 USD
-
-2012-09-21 price VBMPX                            165.52 USD
-
-2012-09-21 price RGAGX                             45.19 USD
-
-2012-09-21 price ITOT                             175.48 USD
-
-2012-09-21 price VEA                              190.32 USD
-
-2012-09-21 price VHT                               60.42 USD
-
-2012-09-21 price GLD                              112.14 USD
-
-2012-09-28 price VBMPX                            174.34 USD
-
-2012-09-28 price RGAGX                             44.87 USD
-
-2012-09-28 price ITOT                             175.59 USD
-
-2012-09-28 price VEA                              191.24 USD
-
-2012-09-28 price VHT                               59.25 USD
-
-2012-09-28 price GLD                              111.31 USD
-
-2012-10-05 price VBMPX                            181.75 USD
-
-2012-10-05 price RGAGX                             44.50 USD
-
-2012-10-05 price ITOT                             179.42 USD
-
-2012-10-05 price VEA                              190.39 USD
-
-2012-10-05 price VHT                               59.65 USD
-
-2012-10-05 price GLD                              110.71 USD
-
-2012-10-12 price VBMPX                            179.70 USD
-
-2012-10-12 price RGAGX                             44.65 USD
-
-2012-10-12 price ITOT                             179.14 USD
-
-2012-10-12 price VEA                              192.04 USD
-
-2012-10-12 price VHT                               59.91 USD
-
-2012-10-12 price GLD                              112.03 USD
-
-2012-10-19 price VBMPX                            180.81 USD
-
-2012-10-19 price RGAGX                             45.34 USD
-
-2012-10-19 price ITOT                             180.02 USD
-
-2012-10-19 price VEA                              194.19 USD
-
-2012-10-19 price VHT                               57.30 USD
-
-2012-10-19 price GLD                              114.66 USD
-
-2012-10-26 price VBMPX                            177.15 USD
-
-2012-10-26 price RGAGX                             46.16 USD
-
-2012-10-26 price ITOT                             177.65 USD
-
-2012-10-26 price VEA                              190.98 USD
-
-2012-10-26 price VHT                               57.37 USD
-
-2012-10-26 price GLD                              114.45 USD
-
-2012-11-02 price VBMPX                            177.06 USD
-
-2012-11-02 price RGAGX                             45.92 USD
-
-2012-11-02 price ITOT                             178.41 USD
-
-2012-11-02 price VEA                              189.20 USD
-
-2012-11-02 price VHT                               56.64 USD
-
-2012-11-02 price GLD                              116.34 USD
-
-2012-11-09 price VBMPX                            181.99 USD
-
-2012-11-09 price RGAGX                             45.82 USD
-
-2012-11-09 price ITOT                             178.01 USD
-
-2012-11-09 price VEA                              184.56 USD
-
-2012-11-09 price VHT                               56.88 USD
-
-2012-11-09 price GLD                              112.94 USD
-
-2012-11-16 price VBMPX                            182.74 USD
-
-2012-11-16 price RGAGX                             46.65 USD
-
-2012-11-16 price ITOT                             176.33 USD
-
-2012-11-16 price VEA                              190.67 USD
-
-2012-11-16 price VHT                               58.07 USD
-
-2012-11-16 price GLD                              116.26 USD
-
-2012-11-23 price VBMPX                            182.06 USD
-
-2012-11-23 price RGAGX                             46.24 USD
-
-2012-11-23 price ITOT                             175.27 USD
-
-2012-11-23 price VEA                              190.19 USD
-
-2012-11-23 price VHT                               57.98 USD
-
-2012-11-23 price GLD                              115.72 USD
-
-2012-11-30 price VBMPX                            182.21 USD
-
-2012-11-30 price RGAGX                             45.48 USD
-
-2012-11-30 price ITOT                             173.72 USD
-
-2012-11-30 price VEA                              188.69 USD
-
-2012-11-30 price VHT                               56.56 USD
-
-2012-11-30 price GLD                              112.87 USD
-
-2012-12-07 price VBMPX                            186.11 USD
-
-2012-12-07 price RGAGX                             46.14 USD
-
-2012-12-07 price ITOT                             176.94 USD
-
-2012-12-07 price VEA                              185.88 USD
-
-2012-12-07 price VHT                               56.49 USD
-
-2012-12-07 price GLD                              112.84 USD
-
-2012-12-14 price VBMPX                            188.00 USD
-
-2012-12-14 price RGAGX                             46.77 USD
-
-2012-12-14 price ITOT                             175.35 USD
-
-2012-12-14 price VEA                              178.47 USD
-
-2012-12-14 price VHT                               55.37 USD
-
-2012-12-14 price GLD                              111.24 USD
-
-2012-12-21 price VBMPX                            186.50 USD
-
-2012-12-21 price RGAGX                             47.77 USD
-
-2012-12-21 price ITOT                             174.55 USD
-
-2012-12-21 price VEA                              174.26 USD
-
-2012-12-21 price VHT                               55.89 USD
-
-2012-12-21 price GLD                              108.59 USD
-
-2012-12-28 price VBMPX                            182.93 USD
-
-2012-12-28 price RGAGX                             48.03 USD
-
-2012-12-28 price ITOT                             175.79 USD
-
-2012-12-28 price VEA                              178.01 USD
-
-2012-12-28 price VHT                               55.23 USD
-
-2012-12-28 price GLD                              110.75 USD
-
-2013-01-04 price VBMPX                            181.16 USD
-
-2013-01-04 price RGAGX                             47.78 USD
-
-2013-01-04 price ITOT                             178.52 USD
-
-2013-01-04 price VEA                              179.11 USD
-
-2013-01-04 price VHT                               55.15 USD
-
-2013-01-04 price GLD                              109.48 USD
-
-2013-01-11 price VBMPX                            183.80 USD
-
-2013-01-11 price RGAGX                             47.29 USD
-
-2013-01-11 price ITOT                             180.98 USD
-
-2013-01-11 price VEA                              176.53 USD
-
-2013-01-11 price VHT                               54.41 USD
-
-2013-01-11 price GLD                              110.17 USD
-
-2013-01-18 price VBMPX                            186.02 USD
-
-2013-01-18 price RGAGX                             46.74 USD
-
-2013-01-18 price ITOT                             185.00 USD
-
-2013-01-18 price VEA                              177.53 USD
-
-2013-01-18 price VHT                               55.58 USD
-
-2013-01-18 price GLD                              109.86 USD
-
-2013-01-25 price VBMPX                            186.01 USD
-
-2013-01-25 price RGAGX                             46.97 USD
-
-2013-01-25 price ITOT                             185.77 USD
-
-2013-01-25 price VEA                              178.42 USD
-
-2013-01-25 price VHT                               55.12 USD
-
-2013-01-25 price GLD                              114.81 USD
-
-2013-02-01 price VBMPX                            185.32 USD
-
-2013-02-01 price RGAGX                             46.28 USD
-
-2013-02-01 price ITOT                             186.21 USD
-
-2013-02-01 price VEA                              181.09 USD
-
-2013-02-01 price VHT                               55.58 USD
-
-2013-02-01 price GLD                              116.25 USD
-
-2013-02-08 price VBMPX                            186.90 USD
-
-2013-02-08 price RGAGX                             46.32 USD
-
-2013-02-08 price ITOT                             185.79 USD
-
-2013-02-08 price VEA                              181.56 USD
-
-2013-02-08 price VHT                               54.83 USD
-
-2013-02-08 price GLD                              113.11 USD
-
-2013-02-15 price VBMPX                            184.82 USD
-
-2013-02-15 price RGAGX                             45.85 USD
-
-2013-02-15 price ITOT                             184.61 USD
-
-2013-02-15 price VEA                              181.22 USD
-
-2013-02-15 price VHT                               53.98 USD
-
-2013-02-15 price GLD                              111.74 USD
-
-2013-02-22 price VBMPX                            185.52 USD
-
-2013-02-22 price RGAGX                             46.85 USD
-
-2013-02-22 price ITOT                             186.94 USD
-
-2013-02-22 price VEA                              183.83 USD
-
-2013-02-22 price VHT                               55.66 USD
-
-2013-02-22 price GLD                              111.56 USD
-
-2013-03-01 price VBMPX                            186.70 USD
-
-2013-03-01 price RGAGX                             47.79 USD
-
-2013-03-01 price ITOT                             187.41 USD
-
-2013-03-01 price VEA                              185.00 USD
-
-2013-03-01 price VHT                               55.30 USD
-
-2013-03-01 price GLD                              113.32 USD
-
-2013-03-08 price VBMPX                            185.40 USD
-
-2013-03-08 price RGAGX                             46.26 USD
-
-2013-03-08 price ITOT                             186.12 USD
-
-2013-03-08 price VEA                              188.19 USD
-
-2013-03-08 price VHT                               55.37 USD
-
-2013-03-08 price GLD                              115.38 USD
-
-2013-03-15 price VBMPX                            184.59 USD
-
-2013-03-15 price RGAGX                             46.45 USD
-
-2013-03-15 price ITOT                             187.46 USD
-
-2013-03-15 price VEA                              187.92 USD
-
-2013-03-15 price VHT                               54.29 USD
-
-2013-03-15 price GLD                              114.91 USD
-
-2013-03-22 price VBMPX                            184.44 USD
-
-2013-03-22 price RGAGX                             46.89 USD
-
-2013-03-22 price ITOT                             188.73 USD
-
-2013-03-22 price VEA                              187.59 USD
-
-2013-03-22 price VHT                               55.43 USD
-
-2013-03-22 price GLD                              113.99 USD
-
-2013-03-29 price VBMPX                            181.60 USD
-
-2013-03-29 price RGAGX                             47.89 USD
-
-2013-03-29 price ITOT                             189.81 USD
-
-2013-03-29 price VEA                              190.56 USD
-
-2013-03-29 price VHT                               55.03 USD
-
-2013-03-29 price GLD                              112.81 USD
-
-2013-04-05 price VBMPX                            181.64 USD
-
-2013-04-05 price RGAGX                             47.38 USD
-
-2013-04-05 price ITOT                             191.17 USD
-
-2013-04-05 price VEA                              191.43 USD
-
-2013-04-05 price VHT                               56.49 USD
-
-2013-04-05 price GLD                              112.30 USD
-
-2013-04-12 price VBMPX                            184.12 USD
-
-2013-04-12 price RGAGX                             47.94 USD
-
-2013-04-12 price ITOT                             190.87 USD
-
-2013-04-12 price VEA                              191.85 USD
-
-2013-04-12 price VHT                               58.91 USD
-
-2013-04-12 price GLD                              113.49 USD
-
-2013-04-19 price VBMPX                            188.84 USD
-
-2013-04-19 price RGAGX                             48.56 USD
-
-2013-04-19 price ITOT                             192.46 USD
-
-2013-04-19 price VEA                              194.35 USD
-
-2013-04-19 price VHT                               58.17 USD
-
-2013-04-19 price GLD                              114.69 USD
-
-2013-04-26 price VBMPX                            189.72 USD
-
-2013-04-26 price RGAGX                             49.00 USD
-
-2013-04-26 price ITOT                             193.40 USD
-
-2013-04-26 price VEA                              195.69 USD
-
-2013-04-26 price VHT                               60.29 USD
-
-2013-04-26 price GLD                              115.22 USD
-
-2013-05-03 price VBMPX                            188.72 USD
-
-2013-05-03 price RGAGX                             49.68 USD
-
-2013-05-03 price ITOT                             192.04 USD
-
-2013-05-03 price VEA                              189.30 USD
-
-2013-05-03 price VHT                               61.21 USD
-
-2013-05-03 price GLD                              116.26 USD
-
-2013-05-10 price VBMPX                            191.83 USD
-
-2013-05-10 price RGAGX                             49.80 USD
-
-2013-05-10 price ITOT                             188.26 USD
-
-2013-05-10 price VEA                              189.34 USD
-
-2013-05-10 price VHT                               61.55 USD
-
-2013-05-10 price GLD                              114.01 USD
-
-2013-05-17 price VBMPX                            187.13 USD
-
-2013-05-17 price RGAGX                             48.03 USD
-
-2013-05-17 price ITOT                             189.73 USD
-
-2013-05-17 price VEA                              190.54 USD
-
-2013-05-17 price VHT                               59.96 USD
-
-2013-05-17 price GLD                              114.58 USD
-
-2013-05-24 price VBMPX                            186.05 USD
-
-2013-05-24 price RGAGX                             47.98 USD
-
-2013-05-24 price ITOT                             189.57 USD
-
-2013-05-24 price VEA                              192.34 USD
-
-2013-05-24 price VHT                               59.97 USD
-
-2013-05-24 price GLD                              114.86 USD
-
-2013-05-31 price VBMPX                            180.83 USD
-
-2013-05-31 price RGAGX                             47.46 USD
-
-2013-05-31 price ITOT                             189.53 USD
-
-2013-05-31 price VEA                              195.05 USD
-
-2013-05-31 price VHT                               60.45 USD
-
-2013-05-31 price GLD                              115.60 USD
-
-2013-06-07 price VBMPX                            180.05 USD
-
-2013-06-07 price RGAGX                             48.13 USD
-
-2013-06-07 price ITOT                             191.86 USD
-
-2013-06-07 price VEA                              194.29 USD
-
-2013-06-07 price VHT                               59.75 USD
-
-2013-06-07 price GLD                              114.61 USD
-
-2013-06-14 price VBMPX                            182.06 USD
-
-2013-06-14 price RGAGX                             47.69 USD
-
-2013-06-14 price ITOT                             192.26 USD
-
-2013-06-14 price VEA                              197.47 USD
-
-2013-06-14 price VHT                               58.36 USD
-
-2013-06-14 price GLD                              115.55 USD
-
-2013-06-21 price VBMPX                            175.82 USD
-
-2013-06-21 price RGAGX                             46.04 USD
-
-2013-06-21 price ITOT                             190.83 USD
-
-2013-06-21 price VEA                              199.16 USD
-
-2013-06-21 price VHT                               57.88 USD
-
-2013-06-21 price GLD                              114.75 USD
-
-2013-06-28 price VBMPX                            176.52 USD
-
-2013-06-28 price RGAGX                             46.67 USD
-
-2013-06-28 price ITOT                             190.98 USD
-
-2013-06-28 price VEA                              199.85 USD
-
-2013-06-28 price VHT                               57.58 USD
-
-2013-06-28 price GLD                              113.48 USD
-
-2013-07-05 price VBMPX                            169.96 USD
-
-2013-07-05 price RGAGX                             46.78 USD
-
-2013-07-05 price ITOT                             193.85 USD
-
-2013-07-05 price VEA                              200.75 USD
-
-2013-07-05 price VHT                               57.26 USD
-
-2013-07-05 price GLD                              113.01 USD
-
-2013-07-12 price VBMPX                            171.14 USD
-
-2013-07-12 price RGAGX                             47.89 USD
-
-2013-07-12 price ITOT                             195.88 USD
-
-2013-07-12 price VEA                              207.03 USD
-
-2013-07-12 price VHT                               57.42 USD
-
-2013-07-12 price GLD                              113.84 USD
-
-2013-07-19 price VBMPX                            170.82 USD
-
-2013-07-19 price RGAGX                             47.86 USD
-
-2013-07-19 price ITOT                             197.73 USD
-
-2013-07-19 price VEA                              211.95 USD
-
-2013-07-19 price VHT                               57.06 USD
-
-2013-07-19 price GLD                              116.71 USD
-
-2013-07-26 price VBMPX                            168.37 USD
-
-2013-07-26 price RGAGX                             47.45 USD
-
-2013-07-26 price ITOT                             200.11 USD
-
-2013-07-26 price VEA                              216.68 USD
-
-2013-07-26 price VHT                               58.27 USD
-
-2013-07-26 price GLD                              114.66 USD
-
-2013-08-02 price VBMPX                            174.92 USD
-
-2013-08-02 price RGAGX                             46.58 USD
-
-2013-08-02 price ITOT                             203.36 USD
-
-2013-08-02 price VEA                              217.39 USD
-
-2013-08-02 price VHT                               57.92 USD
-
-2013-08-02 price GLD                              113.51 USD
-
-2013-08-09 price VBMPX                            178.78 USD
-
-2013-08-09 price RGAGX                             47.23 USD
-
-2013-08-09 price ITOT                             201.90 USD
-
-2013-08-09 price VEA                              223.18 USD
-
-2013-08-09 price VHT                               56.50 USD
-
-2013-08-09 price GLD                              110.33 USD
-
-2013-08-16 price VBMPX                            183.15 USD
-
-2013-08-16 price RGAGX                             46.93 USD
-
-2013-08-16 price ITOT                             203.24 USD
-
-2013-08-16 price VEA                              223.15 USD
-
-2013-08-16 price VHT                               55.57 USD
-
-2013-08-16 price GLD                              109.23 USD
-
-2013-08-23 price VBMPX                            183.88 USD
-
-2013-08-23 price RGAGX                             47.27 USD
-
-2013-08-23 price ITOT                             203.37 USD
-
-2013-08-23 price VEA                              225.36 USD
-
-2013-08-23 price VHT                               53.99 USD
-
-2013-08-23 price GLD                              111.36 USD
-
-2013-08-30 price VBMPX                            179.58 USD
-
-2013-08-30 price RGAGX                             47.42 USD
-
-2013-08-30 price ITOT                             205.36 USD
-
-2013-08-30 price VEA                              224.09 USD
-
-2013-08-30 price VHT                               55.19 USD
-
-2013-08-30 price GLD                              111.98 USD
-
-2013-09-06 price VBMPX                            179.40 USD
-
-2013-09-06 price RGAGX                             47.80 USD
-
-2013-09-06 price ITOT                             205.20 USD
-
-2013-09-06 price VEA                              221.31 USD
-
-2013-09-06 price VHT                               55.47 USD
-
-2013-09-06 price GLD                              111.11 USD
-
-2013-09-13 price VBMPX                            174.29 USD
-
-2013-09-13 price RGAGX                             47.63 USD
-
-2013-09-13 price ITOT                             205.86 USD
-
-2013-09-13 price VEA                              224.10 USD
-
-2013-09-13 price VHT                               58.11 USD
-
-2013-09-13 price GLD                              110.98 USD
-
-2013-09-20 price VBMPX                            176.55 USD
-
-2013-09-20 price RGAGX                             46.66 USD
-
-2013-09-20 price ITOT                             209.03 USD
-
-2013-09-20 price VEA                              222.26 USD
-
-2013-09-20 price VHT                               56.85 USD
-
-2013-09-20 price GLD                              108.50 USD
-
-2013-09-27 price VBMPX                            180.62 USD
-
-2013-09-27 price RGAGX                             46.68 USD
-
-2013-09-27 price ITOT                             209.01 USD
-
-2013-09-27 price VEA                              227.01 USD
-
-2013-09-27 price VHT                               56.50 USD
-
-2013-09-27 price GLD                              107.46 USD
-
-2013-10-04 price VBMPX                            183.32 USD
-
-2013-10-04 price RGAGX                             46.01 USD
-
-2013-10-04 price ITOT                             208.09 USD
-
-2013-10-04 price VEA                              229.96 USD
-
-2013-10-04 price VHT                               54.93 USD
-
-2013-10-04 price GLD                              105.90 USD
-
-2013-10-11 price VBMPX                            182.88 USD
-
-2013-10-11 price RGAGX                             46.52 USD
-
-2013-10-11 price ITOT                             210.15 USD
-
-2013-10-11 price VEA                              233.25 USD
-
-2013-10-11 price VHT                               55.97 USD
-
-2013-10-11 price GLD                              104.82 USD
-
-2013-10-18 price VBMPX                            185.42 USD
-
-2013-10-18 price RGAGX                             46.08 USD
-
-2013-10-18 price ITOT                             212.43 USD
-
-2013-10-18 price VEA                              230.41 USD
-
-2013-10-18 price VHT                               57.36 USD
-
-2013-10-18 price GLD                              108.35 USD
-
-2013-10-25 price VBMPX                            182.22 USD
-
-2013-10-25 price RGAGX                             45.41 USD
-
-2013-10-25 price ITOT                             212.15 USD
-
-2013-10-25 price VEA                              227.04 USD
-
-2013-10-25 price VHT                               59.90 USD
-
-2013-10-25 price GLD                              108.03 USD
-
-2013-11-01 price VBMPX                            192.10 USD
-
-2013-11-01 price RGAGX                             44.51 USD
-
-2013-11-01 price ITOT                             210.05 USD
-
-2013-11-01 price VEA                              228.62 USD
-
-2013-11-01 price VHT                               59.34 USD
-
-2013-11-01 price GLD                              108.66 USD
-
-2013-11-08 price VBMPX                            192.93 USD
-
-2013-11-08 price RGAGX                             44.48 USD
-
-2013-11-08 price ITOT                             212.86 USD
-
-2013-11-08 price VEA                              224.50 USD
-
-2013-11-08 price VHT                               58.35 USD
-
-2013-11-08 price GLD                              107.10 USD
-
-2013-11-15 price VBMPX                            190.64 USD
-
-2013-11-15 price RGAGX                             44.09 USD
-
-2013-11-15 price ITOT                             211.52 USD
-
-2013-11-15 price VEA                              220.01 USD
-
-2013-11-15 price VHT                               58.61 USD
-
-2013-11-15 price GLD                              109.86 USD
-
-2013-11-22 price VBMPX                            191.85 USD
-
-2013-11-22 price RGAGX                             44.01 USD
-
-2013-11-22 price ITOT                             209.97 USD
-
-2013-11-22 price VEA                              223.65 USD
-
-2013-11-22 price VHT                               57.68 USD
-
-2013-11-22 price GLD                              112.22 USD
-
-2013-11-29 price VBMPX                            189.48 USD
-
-2013-11-29 price RGAGX                             43.98 USD
-
-2013-11-29 price ITOT                             209.91 USD
-
-2013-11-29 price VEA                              221.67 USD
-
-2013-11-29 price VHT                               59.02 USD
-
-2013-11-29 price GLD                              114.18 USD
-
-2013-12-06 price VBMPX                            188.10 USD
-
-2013-12-06 price RGAGX                             45.10 USD
-
-2013-12-06 price ITOT                             211.18 USD
-
-2013-12-06 price VEA                              228.19 USD
-
-2013-12-06 price VHT                               57.71 USD
-
-2013-12-06 price GLD                              113.22 USD
-
-2013-12-13 price VBMPX                            187.93 USD
-
-2013-12-13 price RGAGX                             45.20 USD
-
-2013-12-13 price ITOT                             208.60 USD
-
-2013-12-13 price VEA                              225.57 USD
-
-2013-12-13 price VHT                               58.22 USD
-
-2013-12-13 price GLD                              115.10 USD
-
-2013-12-20 price VBMPX                            184.82 USD
-
-2013-12-20 price RGAGX                             45.78 USD
-
-2013-12-20 price ITOT                             207.44 USD
-
-2013-12-20 price VEA                              230.45 USD
-
-2013-12-20 price VHT                               57.27 USD
-
-2013-12-20 price GLD                              115.03 USD
-
-2013-12-27 price VBMPX                            181.15 USD
-
-2013-12-27 price RGAGX                             46.46 USD
-
-2013-12-27 price ITOT                             205.78 USD
-
-2013-12-27 price VEA                              228.80 USD
-
-2013-12-27 price VHT                               57.35 USD
-
-2013-12-27 price GLD                              115.39 USD
-
-2014-01-03 price VBMPX                            184.64 USD
-
-2014-01-03 price RGAGX                             46.35 USD
-
-2014-01-03 price ITOT                             207.06 USD
-
-2014-01-03 price VEA                              229.30 USD
-
-2014-01-03 price VHT                               58.62 USD
-
-2014-01-03 price GLD                              113.55 USD
-
-2014-01-10 price VBMPX                            182.96 USD
-
-2014-01-10 price RGAGX                             46.72 USD
-
-2014-01-10 price ITOT                             208.00 USD
-
-2014-01-10 price VEA                              232.81 USD
-
-2014-01-10 price VHT                               60.66 USD
-
-2014-01-10 price GLD                              112.58 USD
-
-2014-01-17 price VBMPX                            182.74 USD
-
-2014-01-17 price RGAGX                             47.27 USD
-
-2014-01-17 price ITOT                             208.29 USD
-
-2014-01-17 price VEA                              227.68 USD
-
-2014-01-17 price VHT                               59.49 USD
-
-2014-01-17 price GLD                              112.02 USD
-
-2014-01-24 price VBMPX                            185.33 USD
-
-2014-01-24 price RGAGX                             47.28 USD
-
-2014-01-24 price ITOT                             207.17 USD
-
-2014-01-24 price VEA                              227.25 USD
-
-2014-01-24 price VHT                               59.13 USD
-
-2014-01-24 price GLD                              112.94 USD
-
-2014-01-31 price VBMPX                            181.86 USD
-
-2014-01-31 price RGAGX                             47.03 USD
-
-2014-01-31 price ITOT                             209.66 USD
-
-2014-01-31 price VEA                              229.07 USD
-
-2014-01-31 price VHT                               59.14 USD
-
-2014-01-31 price GLD                              115.26 USD
-
-2014-02-07 price VBMPX                            184.14 USD
-
-2014-02-07 price RGAGX                             45.71 USD
-
-2014-02-07 price ITOT                             210.53 USD
-
-2014-02-07 price VEA                              226.63 USD
-
-2014-02-07 price VHT                               59.52 USD
-
-2014-02-07 price GLD                              113.79 USD
-
-2014-02-14 price VBMPX                            190.12 USD
-
-2014-02-14 price RGAGX                             45.31 USD
-
-2014-02-14 price ITOT                             211.48 USD
-
-2014-02-14 price VEA                              227.86 USD
-
-2014-02-14 price VHT                               61.80 USD
-
-2014-02-14 price GLD                              118.51 USD
-
-2014-02-21 price VBMPX                            180.27 USD
-
-2014-02-21 price RGAGX                             44.48 USD
-
-2014-02-21 price ITOT                             210.93 USD
-
-2014-02-21 price VEA                              229.58 USD
-
-2014-02-21 price VHT                               62.81 USD
-
-2014-02-21 price GLD                              121.25 USD
-
-2014-02-28 price VBMPX                            184.48 USD
-
-2014-02-28 price RGAGX                             44.57 USD
-
-2014-02-28 price ITOT                             210.93 USD
-
-2014-02-28 price VEA                              231.28 USD
-
-2014-02-28 price VHT                               62.45 USD
-
-2014-02-28 price GLD                              118.10 USD
-
-2014-03-07 price VBMPX                            184.11 USD
-
-2014-03-07 price RGAGX                             43.91 USD
-
-2014-03-07 price ITOT                             213.02 USD
-
-2014-03-07 price VEA                              230.36 USD
-
-2014-03-07 price VHT                               62.50 USD
-
-2014-03-07 price GLD                              119.32 USD
-
-2014-03-14 price VBMPX                            183.66 USD
-
-2014-03-14 price RGAGX                             44.61 USD
-
-2014-03-14 price ITOT                             213.30 USD
-
-2014-03-14 price VEA                              231.57 USD
-
-2014-03-14 price VHT                               62.39 USD
-
-2014-03-14 price GLD                              118.78 USD
-
-2014-03-21 price VBMPX                            178.16 USD
-
-2014-03-21 price RGAGX                             44.29 USD
-
-2014-03-21 price ITOT                             211.10 USD
-
-2014-03-21 price VEA                              233.15 USD
-
-2014-03-21 price VHT                               62.41 USD
-
-2014-03-21 price GLD                              118.10 USD
-
-2014-03-28 price VBMPX                            176.75 USD
-
-2014-03-28 price RGAGX                             44.18 USD
-
-2014-03-28 price ITOT                             211.77 USD
-
-2014-03-28 price VEA                              235.72 USD
-
-2014-03-28 price VHT                               60.81 USD
-
-2014-03-28 price GLD                              118.16 USD
-
-2014-04-04 price VBMPX                            179.46 USD
-
-2014-04-04 price RGAGX                             44.59 USD
-
-2014-04-04 price ITOT                             210.11 USD
-
-2014-04-04 price VEA                              238.43 USD
-
-2014-04-04 price VHT                               59.40 USD
-
-2014-04-04 price GLD                              118.63 USD
-
-2014-04-11 price VBMPX                            184.04 USD
-
-2014-04-11 price RGAGX                             45.05 USD
-
-2014-04-11 price ITOT                             210.82 USD
-
-2014-04-11 price VEA                              240.80 USD
-
-2014-04-11 price VHT                               57.64 USD
-
-2014-04-11 price GLD                              116.54 USD
-
-2014-04-18 price VBMPX                            180.59 USD
-
-2014-04-18 price RGAGX                             44.50 USD
-
-2014-04-18 price ITOT                             208.70 USD
-
-2014-04-18 price VEA                              236.79 USD
-
-2014-04-18 price VHT                               57.89 USD
-
-2014-04-18 price GLD                              116.24 USD
-
-2014-04-25 price VBMPX                            178.85 USD
-
-2014-04-25 price RGAGX                             44.13 USD
-
-2014-04-25 price ITOT                             209.34 USD
-
-2014-04-25 price VEA                              238.84 USD
-
-2014-04-25 price VHT                               57.29 USD
-
-2014-04-25 price GLD                              115.51 USD
-
-2014-05-02 price VBMPX                            184.68 USD
-
-2014-05-02 price RGAGX                             43.92 USD
-
-2014-05-02 price ITOT                             212.84 USD
-
-2014-05-02 price VEA                              243.63 USD
-
-2014-05-02 price VHT                               59.62 USD
-
-2014-05-02 price GLD                              114.73 USD
-
-2014-05-09 price VBMPX                            185.78 USD
-
-2014-05-09 price RGAGX                             44.01 USD
-
-2014-05-09 price ITOT                             213.13 USD
-
-2014-05-09 price VEA                              245.05 USD
-
-2014-05-09 price VHT                               60.53 USD
-
-2014-05-09 price GLD                              114.34 USD
-
-2014-05-16 price VBMPX                            187.16 USD
-
-2014-05-16 price RGAGX                             44.27 USD
-
-2014-05-16 price ITOT                             211.72 USD
-
-2014-05-16 price VEA                              246.29 USD
-
-2014-05-16 price VHT                               61.05 USD
-
-2014-05-16 price GLD                              115.66 USD
-
-2014-05-23 price VBMPX                            183.80 USD
-
-2014-05-23 price RGAGX                             44.63 USD
-
-2014-05-23 price ITOT                             209.44 USD
-
-2014-05-23 price VEA                              245.09 USD
-
-2014-05-23 price VHT                               61.80 USD
-
-2014-05-23 price GLD                              111.55 USD
-
-2014-05-30 price VBMPX                            183.10 USD
-
-2014-05-30 price RGAGX                             44.64 USD
-
-2014-05-30 price ITOT                             211.67 USD
-
-2014-05-30 price VEA                              248.96 USD
-
-2014-05-30 price VHT                               61.28 USD
-
-2014-05-30 price GLD                              115.46 USD
-
-2014-06-06 price VBMPX                            187.00 USD
-
-2014-06-06 price RGAGX                             43.85 USD
-
-2014-06-06 price ITOT                             216.10 USD
-
-2014-06-06 price VEA                              247.48 USD
-
-2014-06-06 price VHT                               60.15 USD
-
-2014-06-06 price GLD                              114.07 USD
-
-2014-06-13 price VBMPX                            188.87 USD
-
-2014-06-13 price RGAGX                             44.14 USD
-
-2014-06-13 price ITOT                             217.96 USD
-
-2014-06-13 price VEA                              250.42 USD
-
-2014-06-13 price VHT                               58.78 USD
-
-2014-06-13 price GLD                              112.43 USD
-
-2014-06-20 price VBMPX                            191.67 USD
-
-2014-06-20 price RGAGX                             44.99 USD
-
-2014-06-20 price ITOT                             219.36 USD
-
-2014-06-20 price VEA                              251.99 USD
-
-2014-06-20 price VHT                               58.65 USD
-
-2014-06-20 price GLD                              111.86 USD
-
-2014-06-27 price VBMPX                            195.09 USD
-
-2014-06-27 price RGAGX                             44.74 USD
-
-2014-06-27 price ITOT                             218.34 USD
-
-2014-06-27 price VEA                              245.91 USD
-
-2014-06-27 price VHT                               56.96 USD
-
-2014-06-27 price GLD                              111.69 USD
-
-2014-07-04 price VBMPX                            198.07 USD
-
-2014-07-04 price RGAGX                             44.88 USD
-
-2014-07-04 price ITOT                             220.65 USD
-
-2014-07-04 price VEA                              248.78 USD
-
-2014-07-04 price VHT                               58.59 USD
-
-2014-07-04 price GLD                              111.63 USD
-
-2014-07-11 price VBMPX                            198.45 USD
-
-2014-07-11 price RGAGX                             45.36 USD
-
-2014-07-11 price ITOT                             218.37 USD
-
-2014-07-11 price VEA                              247.84 USD
-
-2014-07-11 price VHT                               56.91 USD
-
-2014-07-11 price GLD                              111.30 USD
-
-2014-07-18 price VBMPX                            198.47 USD
-
-2014-07-18 price RGAGX                             46.01 USD
-
-2014-07-18 price ITOT                             218.70 USD
-
-2014-07-18 price VEA                              255.63 USD
-
-2014-07-18 price VHT                               58.84 USD
-
-2014-07-18 price GLD                              109.16 USD
-
-2014-07-25 price VBMPX                            200.77 USD
-
-2014-07-25 price RGAGX                             45.83 USD
-
-2014-07-25 price ITOT                             220.31 USD
-
-2014-07-25 price VEA                              250.69 USD
-
-2014-07-25 price VHT                               60.45 USD
-
-2014-07-25 price GLD                              113.78 USD
-
-2014-08-01 price VBMPX                            191.43 USD
-
-2014-08-01 price RGAGX                             45.90 USD
-
-2014-08-01 price ITOT                             218.80 USD
-
-2014-08-01 price VEA                              251.83 USD
-
-2014-08-01 price VHT                               61.55 USD
-
-2014-08-01 price GLD                              112.66 USD
-
-2014-08-08 price VBMPX                            188.50 USD
-
-2014-08-08 price RGAGX                             46.12 USD
-
-2014-08-08 price ITOT                             221.31 USD
-
-2014-08-08 price VEA                              259.22 USD
-
-2014-08-08 price VHT                               60.01 USD
-
-2014-08-08 price GLD                              111.14 USD
-
-2014-08-15 price VBMPX                            186.22 USD
-
-2014-08-15 price RGAGX                             47.33 USD
-
-2014-08-15 price ITOT                             225.52 USD
-
-2014-08-15 price VEA                              263.96 USD
-
-2014-08-15 price VHT                               60.84 USD
-
-2014-08-15 price GLD                              112.93 USD
-
-2014-08-22 price VBMPX                            183.23 USD
-
-2014-08-22 price RGAGX                             46.80 USD
-
-2014-08-22 price ITOT                             227.89 USD
-
-2014-08-22 price VEA                              261.26 USD
-
-2014-08-22 price VHT                               62.60 USD
-
-2014-08-22 price GLD                              115.10 USD
-
-2014-08-29 price VBMPX                            188.93 USD
-
-2014-08-29 price RGAGX                             47.19 USD
-
-2014-08-29 price ITOT                             229.49 USD
-
-2014-08-29 price VEA                              261.76 USD
-
-2014-08-29 price VHT                               64.95 USD
-
-2014-08-29 price GLD                              116.15 USD
-
-2014-09-05 price VBMPX                            187.01 USD
-
-2014-09-05 price RGAGX                             46.69 USD
-
-2014-09-05 price ITOT                             227.61 USD
-
-2014-09-05 price VEA                              262.17 USD
-
-2014-09-05 price VHT                               65.43 USD
-
-2014-09-05 price GLD                              116.02 USD
-
-2014-09-12 price VBMPX                            185.82 USD
-
-2014-09-12 price RGAGX                             46.45 USD
-
-2014-09-12 price ITOT                             227.39 USD
-
-2014-09-12 price VEA                              262.19 USD
-
-2014-09-12 price VHT                               67.91 USD
-
-2014-09-12 price GLD                              116.39 USD
-
-2014-09-19 price VBMPX                            184.88 USD
-
-2014-09-19 price RGAGX                             46.25 USD
-
-2014-09-19 price ITOT                             230.50 USD
-
-2014-09-19 price VEA                              259.89 USD
-
-2014-09-19 price VHT                               66.18 USD
-
-2014-09-19 price GLD                              115.17 USD
-
-2014-09-26 price VBMPX                            182.83 USD
-
-2014-09-26 price RGAGX                             46.06 USD
-
-2014-09-26 price ITOT                             230.93 USD
-
-2014-09-26 price VEA                              268.63 USD
-
-2014-09-26 price VHT                               66.16 USD
-
-2014-09-26 price GLD                              115.70 USD
-
-2014-10-03 price VBMPX                            183.38 USD
-
-2014-10-03 price RGAGX                             45.31 USD
-
-2014-10-03 price ITOT                             230.22 USD
-
-2014-10-03 price VEA                              273.86 USD
-
-2014-10-03 price VHT                               65.80 USD
-
-2014-10-03 price GLD                              116.82 USD
-
-2014-10-10 price VBMPX                            178.61 USD
-
-2014-10-10 price RGAGX                             45.97 USD
-
-2014-10-10 price ITOT                             228.00 USD
-
-2014-10-10 price VEA                              276.77 USD
-
-2014-10-10 price VHT                               66.12 USD
-
-2014-10-10 price GLD                              114.86 USD
-
-2014-10-17 price VBMPX                            179.30 USD
-
-2014-10-17 price RGAGX                             45.85 USD
-
-2014-10-17 price ITOT                             226.71 USD
-
-2014-10-17 price VEA                              273.67 USD
-
-2014-10-17 price VHT                               67.22 USD
-
-2014-10-17 price GLD                              115.99 USD
-
-2014-10-24 price VBMPX                            178.08 USD
-
-2014-10-24 price RGAGX                             45.38 USD
-
-2014-10-24 price ITOT                             229.65 USD
-
-2014-10-24 price VEA                              275.31 USD
-
-2014-10-24 price VHT                               69.28 USD
-
-2014-10-24 price GLD                              115.17 USD
-
-2014-10-31 price VBMPX                            178.30 USD
-
-2014-10-31 price RGAGX                             45.46 USD
-
-2014-10-31 price ITOT                             229.66 USD
-
-2014-10-31 price VEA                              274.46 USD
-
-2014-10-31 price VHT                               69.49 USD
-
-2014-10-31 price GLD                              113.92 USD
-
-2014-11-07 price VBMPX                            183.48 USD
-
-2014-11-07 price RGAGX                             45.70 USD
-
-2014-11-07 price ITOT                             229.50 USD
-
-2014-11-07 price VEA                              273.33 USD
-
-2014-11-07 price VHT                               70.85 USD
-
-2014-11-07 price GLD                              120.32 USD
-
-* Cash
-=======
 1980-05-12 open Expenses:Food:Groceries                         
 1980-05-12 open Expenses:Food:Restaurant                        
 1980-05-12 open Expenses:Food:Coffee                            
@@ -8766,4 +6934,3 @@
 2014-11-28 price VHT                               125.77 USD
 2014-11-28 price GLD                               100.00 USD
 * Cash
->>>>>>> bad1e68d
