"""Conversion from internal data structures to text.
"""
__author__ = "Martin Blais <blais@furius.ca>"

import io
import re
import sys
import textwrap

from beancount.core import amount
from beancount.core import interpolate
from beancount.core import data
from beancount.core import display_context


def align_position_strings(strings):
    """A helper used to align rendered amounts positions to their first currency
    character (an uppercase letter). This class accepts a list of rendered
    positions and calculates the necessary width to render them stacked in a
    column so that the first currency word aligns. It does not go beyond that
    (further currencies, e.g. for the price or cost, are not aligned).

    This is perhaps best explained with an example. The following positions will
    be aligned around the column marked with '^':

              45 GOOG {504.30 USD}
               4 GOOG {504.30 USD / 2014-11-11}
            9.95 USD
       -22473.32 CAD @ 1.10 USD
                 ^

    Strings without a currency character will be rendered flush left.

    Args:
      strings: A list of rendered position or amount strings.
    Returns:
      A pair of a list of aligned strings and the width of the aligned strings.
    """
    # Maximum length before the alignment character.
    max_before = 0
    # Maximum length after the alignment character.
    max_after = 0
    # Maxmimum length of unknown strings.
    max_unknown = 0

    string_items = []
    search = re.compile('[A-Z]').search
    for string in strings:
        mo = search(string)
        if mo:
            index = mo.start()
            if index != 0:
                max_before = max(index, max_before)
                max_after = max(len(string) - index, max_after)
                string_items.append((index, string))
                continue
        # else
        max_unknown = max(len(string), max_unknown)
        string_items.append((None, string))

    # Compute formatting string.
    max_total = max(max_before + max_after, max_unknown)
    max_after_prime = max_total - max_before
    fmt = "{{:>{0}}}{{:{1}}}".format(max_before, max_after_prime).format
    fmt_unknown = "{{:<{0}}}".format(max_total).format

    # Align the strings and return them.
    aligned_strings = []
    for index, string in string_items:
        if index is not None:
            string = fmt(string[:index], string[index:])
        else:
            string = fmt_unknown(string)
        aligned_strings.append(string)

    return aligned_strings, max_total


class EntryPrinter:
    """A multi-method interface for printing all directive types.

    Atributes:
      dcontext: An instance of DisplayContext with which to render all the numbers.
      render_weight: A boolean, true if we should render the weight of the postings
        as a comment, for debugging.
      min_width_account: An integer, the minimum width to leave for the account name.
    """

    # pylint: disable=invalid-name

    def __init__(self, dcontext=None, render_weight=False, min_width_account=None):
        self.dcontext = dcontext or display_context.DEFAULT_DISPLAY_CONTEXT
        self.render_weight = render_weight
        self.min_width_account = min_width_account

    def __call__(self, obj):
        """Render a directive.

        Args:
          obj: The directive to be rendered.
        Returns:
          A string, the rendered directive.
        """
        oss = io.StringIO()
        method = getattr(self, obj.__class__.__name__)
        method(obj, oss)
        return oss.getvalue()

    def Transaction(self, entry, oss):
        # Compute the string for the payee and narration line.
        strings = []
        if entry.payee:
            strings.append('"{}" |'.format(entry.payee))
        if entry.narration:
            strings.append('"{}"'.format(entry.narration))
        elif entry.payee:
            # Ensure we append an empty string for narration if we have a payee.
            strings.append('""')

        if entry.tags:
            for tag in sorted(entry.tags):
                strings.append('#{}'.format(tag))
        if entry.links:
            for link in sorted(entry.links):
                strings.append('^{}'.format(link))

        oss.write('{e.date} {e.flag} {}\n'.format(' '.join(strings), e=entry))

        rows = [self.render_posting_strings(posting)
                for posting in entry.postings]
        strs_account = [row[0] for row in rows]
        width_account = max(len(flag_account) for flag_account in strs_account)
        strs_position, width_position = align_position_strings(row[1] for row in rows)
        strs_weight, width_weight = align_position_strings(row[2] for row in rows)

        if self.min_width_account and self.min_width_account > width_account:
            width_account = self.min_width_account

        non_trivial_balance = (any(map(interpolate.has_nontrivial_balance, entry.postings))
                               if self.render_weight
                               else False)
        if non_trivial_balance:
            fmt = "  {{:{0}}}  {{:{1}}}  ; {{:{2}}}\n".format(
                width_account, width_position, width_weight).format
            for account, position_str, weight_str in zip(strs_account,
                                                         strs_position,
                                                         strs_weight):
                oss.write(fmt(account,
                              position_str,
                              weight_str if non_trivial_balance else ''))
        else:
            fmt = "  {{:{0}}}  {{:{1}}}\n".format(width_account, width_position).format
            for account, position_str in zip(strs_account, strs_position):
                oss.write(fmt(account, position_str))

    def render_posting_strings(self, posting):
        # This renders the three components of a posting: the account and its
        # optional posting flag, the position, and finally, the weight of the
        # position.

        # Render a string of the flag and hte account.
        flag = '{} '.format(posting.flag) if posting.flag else ''
        flag_account = flag + posting.account

        # Render a string with the amount and cost and optional price, if
        # present. Also render a string with the weight.
        if posting.position:
            position_str = posting.position.to_string(self.dcontext)
            weight_str = interpolate.get_posting_weight(posting).to_string(self.dcontext)
        else:
            position_str = ''
            weight_str = ''

<<<<<<< HEAD
        # assert all(len(string) <= 25
        #            for string in (amount_str, cost_str, price_str, balance_str)), (
        #                    amount_str, cost_str, price_str, balance_str)
        oss.write('  {:64} {:>22} {:>22} {:>22} {:>22}'.format(
            flag_posting, amount_str, cost_str, price_str, balance_str).rstrip())
=======
        if posting.price is not None:
            position_str += ' @ {}'.format(posting.price.to_string(self.dcontext))
>>>>>>> bef9b7f1

        return flag_account, position_str, weight_str

    def Posting(self, posting, oss):
        # Note: This is to be used when rendering postings directly only. The
        # method rendering a transaction attempts to align the posting strings
        # together.
        flag_account, position_str, weight_str = self.render_posting_strings(posting)
        oss.write('  {:64} {} {}\n'.format(flag_account, position_str, weight_str).rstrip())

    def Balance(_, entry, oss):
        comment = '   ; Diff: {}'.format(entry.diff_amount) if entry.diff_amount else ''
        oss.write(('{e.date} balance {e.account:47} {e.amount:>22}'
                   '{comment}\n').format(e=entry, comment=comment))

    def Note(_, entry, oss):
        oss.write('{e.date} note {e.account} "{e.comment}"\n'.format(e=entry))

    def Document(_, entry, oss):
        oss.write('{e.date} document {e.account} "{e.filename}"\n'.format(e=entry))

    def Pad(_, entry, oss):
        oss.write('{e.date} pad {e.account} {e.source_account}\n'.format(e=entry))

    def Open(_, entry, oss):
        oss.write('{e.date} open {e.account:47} {currencies}\n'.format(
            e=entry, currencies=','.join(entry.currencies or [])))

    def Close(_, entry, oss):
        oss.write('{e.date} close {e.account}\n'.format(e=entry))

    def Price(_, entry, oss):
        oss.write('{e.date} price {e.currency:<22} {amount:>22}\n'.format(
            e=entry, amount=str(entry.amount)))

    def Event(_, entry, oss):
        oss.write('{e.date} event "{e.type}" "{e.description}"\n'.format(e=entry))


def format_entry(entry, dcontext=None, render_weights=False):
    """Format an entry into a string in the same input syntax the parser accepts.

    Args:
      entry: An entry instance.
      dcontext: An instance of DisplayContext used to format the numbers.
      render_weights: A boolean, true to render the weights for debugging.
    Returns:
      A string, the formatted entry.
    """
    return EntryPrinter(dcontext, render_weights)(entry)


def print_entry(entry, dcontext=None, render_weights=False, file=None):
    """A convenience function that prints a single entry to a file.

    Args:
      entry: A directive entry.
      dcontext: An instance of DisplayContext used to format the numbers.
      render_weights: A boolean, true to render the weights for debugging.
      file: An optional file object to write the entries to.
    """
    output = file or sys.stdout
    output.write(format_entry(entry, dcontext, render_weights))
    output.write('\n')


def print_entries(entries, dcontext=None, render_weights=False, file=None, prefix=None):
    """A convenience function that prints a list of entries to a file.

    Args:
      entries: A list of directives.
      dcontext: An instance of DisplayContext used to format the numbers.
      render_weights: A boolean, true to render the weights for debugging.
      file: An optional file object to write the entries to.
    """
    assert isinstance(entries, list)
    output = file or sys.stdout
    if prefix:
        output.write(prefix)
    previous_type = type(entries[0]) if entries else None
    eprinter = EntryPrinter(dcontext, render_weights)
    for entry in entries:
        # Insert a newline between transactions and between blocks of directives
        # of the same type.
        entry_type = type(entry)
        if entry_type is data.Transaction or entry_type is not previous_type:
            output.write('\n')
            previous_type = entry_type

        output.write(eprinter(entry))


def render_source(source):
    """Render the source for errors in a way that it will be both detected by
    Emacs and align and rendered nicely.

    Args:
      source: an instance of Source.
    Returns:
      A string, rendered to be interpretable as a message location for Emacs or
      other editors.
    """
    return '{}:{:8}'.format(source.filename, '{}:'.format(source.lineno))


def format_error(error):
    """Given an error objects, return a formatted string for it.

    Args:
      error: a namedtuple objects representing an error. It has to have an
        'entry' attribute that may be either a single directive object or a
        list of directive objects.
    Returns:
      A string, the errors rendered.
    """
    oss = io.StringIO()
    oss.write('{} {}\n'.format(render_source(error.source), error.message))
    if error.entry is not None:
        entries = error.entry if isinstance(error.entry, list) else [error.entry]
        error_string = '\n'.join(format_entry(entry) for entry in entries)
        oss.write('\n')
        oss.write(textwrap.indent(error_string, '   '))
        oss.write('\n')
    return oss.getvalue()


def print_error(error, file=None):
    """A convenience function that prints a single error to a file.

    Args:
      error: An error object.
      file: An optional file object to write the errors to.
    """
    output = file or sys.stdout
    output.write(format_error(error))
    output.write('\n')


def print_errors(errors, file=None, prefix=None):
    """A convenience function that prints a list of errors to a file.

    Args:
      errors: A list of errors.
      file: An optional file object to write the errors to.
    """
    output = file or sys.stdout
    if prefix:
        output.write(prefix)
    for error in errors:
        output.write(format_error(error))
        output.write('\n')<|MERGE_RESOLUTION|>--- conflicted
+++ resolved
@@ -171,16 +171,8 @@
             position_str = ''
             weight_str = ''
 
-<<<<<<< HEAD
-        # assert all(len(string) <= 25
-        #            for string in (amount_str, cost_str, price_str, balance_str)), (
-        #                    amount_str, cost_str, price_str, balance_str)
-        oss.write('  {:64} {:>22} {:>22} {:>22} {:>22}'.format(
-            flag_posting, amount_str, cost_str, price_str, balance_str).rstrip())
-=======
         if posting.price is not None:
             position_str += ' @ {}'.format(posting.price.to_string(self.dcontext))
->>>>>>> bef9b7f1
 
         return flag_account, position_str, weight_str
 
